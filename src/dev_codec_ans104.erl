--- conflicted
+++ resolved
@@ -5,6 +5,10 @@
 -export([serialize/3, deserialize/3]).
 -include("include/hb.hrl").
 -include_lib("eunit/include/eunit.hrl").
+
+%% The size at which a value should be made into a body item, instead of a
+%% tag.
+-define(MAX_TAG_VAL, 4096).
 
 %% The list of TX fields that users can set directly. Data is excluded because
 %% it may be set by the codec in order to support nested messages.
@@ -16,11 +20,34 @@
         <<"signature">>
     ]
 ).
-
+%%% The list of keys that should be forced into the tag list, rather than being
+%%% encoded as fields in the TX record.
+-define(INVALID_FIELDS,
+    [
+        <<"id">>,
+        <<"unsigned_id">>,
+        <<"owner">>,
+        <<"owner_address">>,
+        <<"tags">>,
+        <<"data_size">>,
+        <<"data_tree">>,
+        <<"signature">>,
+        <<"signature_type">>
+    ]
+).
 
 %% The list of tags that a user is explicitly committing to when they sign an
 %% ANS-104 message.
 -define(BASE_COMMITTED_TAGS, ?TX_KEYS ++ [<<"data">>]).
+%% List of tags that should be removed during `to'. These relate to the nested
+%% ar_bundles format that is used by the `ans104@1.0' codec.
+-define(FILTERED_TAGS,
+    [
+        <<"bundle-format">>,
+        <<"bundle-map">>,
+        <<"bundle-version">>
+    ]
+).
 
 %% @doc Return the content type for the codec.
 content_type(_) -> {ok, <<"application/ans104">>}.
@@ -72,7 +99,6 @@
     throw(invalid_tx).
 
 %%% ------------------------------------------------------------------------------------------
-<<<<<<< HEAD
 %%% from/3 helpers
 %%% ------------------------------------------------------------------------------------------
 
@@ -653,8 +679,6 @@
     end.
 
 %%% ------------------------------------------------------------------------------------------
-=======
->>>>>>> ce83b2cd
 %%% ANS-104-specific testing cases.
 %%% ------------------------------------------------------------------------------------------
 
