%% @doc A collection of utility functions for building with HyperBEAM.
-module(hb_util).
-export([int/1, float/1, atom/1, bin/1, list/1, map/1]).
-export([ceil_int/2, floor_int/2]).
-export([id/1, id/2, native_id/1, human_id/1, human_int/1, to_hex/1]).
-export([key_to_atom/1, key_to_atom/2, binary_to_addresses/1]).
-export([encode/1, decode/1, safe_encode/1, safe_decode/1]).
-export([find_value/2, find_value/3]).
-export([deep_merge/3, deep_set/4, deep_get/3, deep_get/4]).
-export([number/1, list_to_numbered_message/1]).
-export([find_target_path/2, template_matches/3]).
-export([is_ordered_list/2, message_to_ordered_list/1, message_to_ordered_list/2]).
-export([numbered_keys_to_list/2]).
-export([is_string_list/1, list_replace/3, list_without/2, list_with/2]).
-export([to_sorted_list/1, to_sorted_list/2, to_sorted_keys/1, to_sorted_keys/2]).
-export([hd/1, hd/2, hd/3]).
-export([remove_common/2, to_lower/1]).
-export([maybe_throw/2]).
-export([is_hb_module/1, is_hb_module/2, all_hb_modules/0]).
-export([ok/1, ok/2, until/1, until/2, until/3]).
-export([count/2, mean/1, stddev/1, variance/1, weighted_random/1]).
-export([unique/1]).
-export([split_depth_string_aware/2, split_depth_string_aware_single/2]).
-export([split_escaped_single/2]).
-export([check_size/2, check_value/2, check_type/2, ok_or_throw/3]).
-export([all_atoms/0, binary_is_atom/1]).
-export([lower_case_key_map/2]).
-export([list_with/2, list_without/2, list_intersection/2]).
-include("include/hb.hrl").


%%% Simple type coercion functions, useful for quickly turning inputs from the
%%% HTTP API into the correct types for the HyperBEAM runtime, if they are not
%%% annotated by the user.

%% @doc Coerce a string to an integer.
int(Str) when is_binary(Str) ->
    list_to_integer(binary_to_list(Str));
int(Str) when is_list(Str) ->
    list_to_integer(Str);
int(Int) when is_integer(Int) ->
    Int.

%% @doc Coerce a string to a float.
float(Str) when is_binary(Str) ->
    list_to_float(binary_to_list(Str));
float(Str) when is_list(Str) ->
    list_to_float(Str);
float(Float) when is_float(Float) ->
    Float;
float(Int) when is_integer(Int) ->
    Int / 1.

%% @doc Coerce a string to an atom.
atom(Str) when is_binary(Str) ->
    list_to_existing_atom(binary_to_list(Str));
atom(Str) when is_list(Str) ->
    list_to_existing_atom(Str);
atom(Atom) when is_atom(Atom) ->
    Atom.

%% @doc Coerce a value to a binary.
bin(Value) when is_atom(Value) ->
    atom_to_binary(Value, utf8);
bin(Value) when is_integer(Value) ->
    integer_to_binary(Value);
bin(Value) when is_float(Value) ->
    float_to_binary(Value, [{decimals, 10}, compact]);
bin(Value) when is_list(Value) ->
    list_to_binary(Value);
bin(Value) when is_binary(Value) ->
    Value.

%% @doc Coerce a value to a string list.
list(Value) when is_binary(Value) ->
    binary_to_list(Value);
list(Value) when is_list(Value) -> Value;
list(Value) when is_atom(Value) -> atom_to_list(Value).

%% @doc Ensure that a value is a map. Only supports maps and lists of key-value
%% pairs.
map(Value) when is_list(Value) ->
    maps:from_list(Value);
map(Value) when is_map(Value) ->
    Value.

%% @doc: rounds IntValue up to the nearest multiple of Nearest.
%% Rounds up even if IntValue is already a multiple of Nearest.
ceil_int(IntValue, Nearest) ->
	IntValue - (IntValue rem Nearest) + Nearest.

%% @doc: rounds IntValue down to the nearest multiple of Nearest.
%% Doesn't change IntValue if it's already a multiple of Nearest.
floor_int(IntValue, Nearest) ->
	IntValue - (IntValue rem Nearest).

%% @doc Unwrap a tuple of the form `{ok, Value}', or throw/return, depending on
%% the value of the `error_strategy' option.
ok(Value) -> ok(Value, #{}).
ok({ok, Value}, _Opts) -> Value;
ok(Other, Opts) ->
	case hb_opts:get(error_strategy, throw, Opts) of
		throw -> throw({unexpected, Other});
		_ -> {unexpected, Other}
	end.

%% @doc Utility function to wait for a condition to be true. Optionally,
%% you can pass a function that will be called with the current count of
%% iterations, returning an integer that will be added to the count. Once the
%% condition is true, the function will return the count.
until(Condition) ->
    until(Condition, 0).
until(Condition, Count) ->
    until(Condition, fun() -> receive after 100 -> 1 end end, Count).
until(Condition, Fun, Count) ->
    case Condition() of
        false ->
            case apply(Fun, hb_ao:truncate_args(Fun, [Count])) of
                {count, AddToCount} ->
                    until(Condition, Fun, Count + AddToCount);
                _ ->
                    until(Condition, Fun, Count + 1)
            end;
        true -> Count
    end.

%% @doc Return the human-readable form of an ID of a message when given either
%% a message explicitly, raw encoded ID, or an Erlang Arweave `tx' record.
id(Item) -> id(Item, unsigned).
id(TX, Type) when is_record(TX, tx) ->
    encode(ar_bundles:id(TX, Type));
id(Map, Type) when is_map(Map) ->
    hb_message:id(Map, Type);
id(Bin, _) when is_binary(Bin) andalso byte_size(Bin) == 43 ->
    Bin;
id(Bin, _) when is_binary(Bin) andalso byte_size(Bin) == 32 ->
    encode(Bin);
id(Data, Type) when is_list(Data) ->
    id(list_to_binary(Data), Type).

%% @doc Convert a binary to a lowercase.
to_lower(Str) ->
    string:lowercase(Str).

%% @doc Is the given term a string list?
is_string_list(MaybeString) ->
    lists:all(fun is_integer/1, MaybeString).

%% @doc Given a map or KVList, return a deterministically sorted list of its
%% key-value pairs.
to_sorted_list(Msg) ->
    to_sorted_list(Msg, #{}).
to_sorted_list(Msg, Opts) when is_map(Msg) ->
	to_sorted_list(hb_maps:to_list(Msg, Opts), Opts);
to_sorted_list(Msg = [{_Key, _} | _], _Opts) when is_list(Msg) ->
	lists:sort(fun({Key1, _}, {Key2, _}) -> Key1 < Key2 end, Msg);
to_sorted_list(Msg, _Opts) when is_list(Msg) ->
	lists:sort(fun(Key1, Key2) -> Key1 < Key2 end, Msg).

%% @doc Given a map or KVList, return a deterministically ordered list of its keys.
to_sorted_keys(Msg) ->
	to_sorted_keys(Msg, #{}).
to_sorted_keys(Msg, Opts) when is_map(Msg) ->
    to_sorted_keys(hb_maps:keys(Msg, Opts), Opts);
to_sorted_keys(Msg, _Opts) when is_list(Msg) ->
    lists:sort(fun(Key1, Key2) -> Key1 < Key2 end, Msg).

%% @doc Convert keys in a map to atoms, lowering `-' to `_'.
key_to_atom(Key) -> key_to_atom(Key, existing).
key_to_atom(Key, _Mode) when is_atom(Key) -> Key;
key_to_atom(Key, Mode) ->
    WithoutDashes = to_lower(binary:replace(Key, <<"-">>, <<"_">>, [global])),
    case Mode of
        new_atoms -> binary_to_atom(WithoutDashes, utf8);
        _ -> binary_to_existing_atom(WithoutDashes, utf8)
    end.

%% @doc Convert a human readable ID to a native binary ID. If the ID is already
%% a native binary ID, it is returned as is.
native_id(Bin) when is_binary(Bin) andalso byte_size(Bin) == 43 ->
    decode(Bin);
native_id(Bin) when is_binary(Bin) andalso byte_size(Bin) == 32 ->
    Bin;
native_id(Bin) when is_binary(Bin) andalso byte_size(Bin) == 42 ->
    Bin;
native_id(Wallet = {_Priv, _Pub}) ->
    native_id(ar_wallet:to_address(Wallet)).

%% @doc Convert a native binary ID to a human readable ID. If the ID is already
%% a human readable ID, it is returned as is. If it is an ethereum address, it
%% is returned as is.
human_id(Bin) when is_binary(Bin) andalso byte_size(Bin) == 32 ->
    encode(Bin);
human_id(Bin) when is_binary(Bin) andalso byte_size(Bin) == 43 ->
    Bin;
human_id(Bin) when is_binary(Bin) andalso byte_size(Bin) == 42 ->
    Bin;
human_id(Wallet = {_Priv, _Pub}) ->
    human_id(ar_wallet:to_address(Wallet)).


%% @doc Add `,' characters to a number every 3 digits to make it human readable.
human_int(Float) when is_float(Float) ->
    human_int(erlang:round(Float));
human_int(Int) ->
    lists:reverse(add_commas(lists:reverse(integer_to_list(Int)))).

add_commas([A,B,C,Z|Rest]) -> [A,B,C,$,|add_commas([Z|Rest])];
add_commas(List) -> List.

%% @doc Encode a binary to URL safe base64 binary string.
encode(Bin) ->
    b64fast:encode(Bin).

%% @doc Try to decode a URL safe base64 into a binary or throw an error when
%% invalid.
decode(Input) ->
    b64fast:decode(Input).

%% @doc Safely encode a binary to URL safe base64.
safe_encode(Bin) when is_binary(Bin) ->
    encode(Bin);
safe_encode(Bin) ->
    Bin.

%% @doc Safely decode a URL safe base64 into a binary returning an ok or error
%% tuple.
safe_decode(E) ->
    try
        D = decode(E),
        {ok, D}
    catch
        _:_ -> {error, invalid}
    end.

%% @doc Convert a binary to a hex string. Do not use this for anything other than
%% generating a lower-case, non-special character id. It should not become part of
%% the core protocol. We use b64u for efficient encoding.
to_hex(Bin) when is_binary(Bin) ->
    to_lower(
        iolist_to_binary(
            [io_lib:format("~2.16.0B", [X]) || X <- binary_to_list(Bin)]
        )
    ).

%% @doc Deep merge two maps, recursively merging nested maps.
deep_merge(Map1, Map2, Opts) when is_map(Map1), is_map(Map2) ->
    hb_maps:fold(
        fun(Key, Value2, AccMap) ->
            case deep_get(Key, AccMap, Opts) of
                Value1 when is_map(Value1), is_map(Value2) ->
                    % Both values are maps, recursively merge them
                    deep_set(Key, deep_merge(Value1, Value2, Opts), AccMap, Opts);
                _ ->
                    % Either the key doesn't exist in Map1 or at least one of 
                    % the values isn't a map. Simply use the value from Map2
                    deep_set(Key, Value2, AccMap, Opts)
            end
        end,
        Map1,
        Map2,
		Opts
    ).

%% @doc Set a deep value in a message by its path, _assuming all messages are
%% `device: message@1.0`_.
deep_set(_Path, undefined, Msg, _Opts) -> Msg;
deep_set(Path, Value, Msg, Opts) when not is_list(Path) ->
    deep_set(hb_path:term_to_path_parts(Path, Opts), Value, Msg, Opts);
deep_set([Key], unset, Msg, Opts) ->
    hb_maps:remove(Key, Msg, Opts);
deep_set([Key], Value, Msg, Opts) ->
    case hb_maps:get(Key, Msg, not_found, Opts) of
        ExistingMap when is_map(ExistingMap) andalso is_map(Value) ->
            % If both are maps, merge them
            Msg#{ Key => hb_maps:merge(ExistingMap, Value, Opts) };
        _ ->
            Msg#{ Key => Value }
    end;
deep_set([Key|Rest], Value, Map, Opts) ->
    SubMap = hb_maps:get(Key, Map, #{}, Opts),
    hb_maps:put(Key, deep_set(Rest, Value, SubMap, Opts), Map, Opts).

%% @doc Get a deep value from a message.
deep_get(Path, Msg, Opts) -> deep_get(Path, Msg, not_found, Opts).
deep_get(Path, Msg, Default, Opts) when not is_list(Path) ->
    deep_get(hb_path:term_to_path_parts(Path, Opts), Msg, Default, Opts);
deep_get([Key], Msg, Default, Opts) ->
    case hb_maps:find(Key, Msg, Opts) of
        {ok, Value} -> Value;
        error -> Default
    end;
deep_get([Key|Rest], Msg, Default, Opts) ->
    case hb_maps:find(Key, Msg, Opts) of
        {ok, DeepMsg} when is_map(DeepMsg) ->
            deep_get(Rest, DeepMsg, Default, Opts);
        error -> Default
    end.

%% @doc Find the target path to route for a request message.
find_target_path(Msg, Opts) ->
    case hb_ao:get(<<"route-path">>, Msg, not_found, Opts) of
        not_found ->
            ?event({find_target_path, {msg, Msg}, not_found}),
            hb_ao:get(<<"path">>, Msg, no_path, Opts);
        RoutePath -> RoutePath
    end.

%% @doc Check if a message matches a given template.
%% Templates can be either:
%% - A map: Uses structural matching against the message
%% - A binary regex: Matches against the message's target path
%% Returns true/false for map templates, or regex match result for binary templates.
template_matches(ToMatch, Template, _Opts) when is_map(Template) ->
    case hb_message:match(Template, ToMatch, primary) of
        {value_mismatch, _Key, _Val1, _Val2} -> false;
        Match -> Match
    end;
template_matches(ToMatch, Regex, Opts) when is_binary(Regex) ->
    MsgPath = find_target_path(ToMatch, Opts),
    hb_path:regex_matches(MsgPath, Regex).

%% @doc Label a list of elements with a number.
number(List) ->
    lists:map(
        fun({N, Item}) -> {integer_to_binary(N), Item} end,
        lists:zip(lists:seq(1, length(List)), List)
    ).

%% @doc Convert a list of elements to a map with numbered keys.
list_to_numbered_message(Msg) when is_map(Msg) ->
    case is_ordered_list(Msg, #{}) of
        true -> Msg;
        false ->
            throw({cannot_convert_to_numbered_message, Msg})
    end;
list_to_numbered_message(List) ->
    hb_maps:from_list(number(List)).

%% @doc Determine if the message given is an ordered list, starting from 1.
is_ordered_list(Msg, _Opts) when is_list(Msg) -> true;
is_ordered_list(Msg, Opts) ->
    is_ordered_list(1, hb_ao:normalize_keys(Msg, Opts), Opts).
is_ordered_list(_, Msg, _Opts) when map_size(Msg) == 0 -> true;
is_ordered_list(N, Msg, _Opts) ->
    case maps:get(NormKey = hb_ao:normalize_key(N), Msg, not_found) of
        not_found -> false;
        _ ->
            is_ordered_list(
                N + 1,
                maps:without([NormKey], Msg),
				_Opts
            )
    end.

%% @doc Replace a key in a list with a new value.
list_replace(List, Key, Value) ->
    lists:foldr(
        fun(Elem, Acc) ->
            case Elem of
                Key when is_list(Value) -> Value ++ Acc;
                Key -> [Value | Acc];
                _ -> [Elem | Acc]
            end
        end,
        [],
        List
    ).

%% @doc Take a list and return a list of unique elements. The function is
%% order-preserving.
unique(List) ->
    Unique =
        lists:foldl(
            fun(Item, Acc) ->
                case lists:member(Item, Acc) of
                    true -> Acc;
                    false -> [Item | Acc]
                end
            end,
            [],
            List
        ),
    lists:reverse(Unique).

%% @doc Returns the intersection of two lists, with stable ordering.
list_with(List1, List2) ->
    lists:filter(fun(Item) -> lists:member(Item, List2) end, List1).

<<<<<<< HEAD
%% @doc Returns the intersection of two lists, with stable ordering.
list_with(List1, List2) ->
    lists:filter(fun(Item) -> lists:member(Item, List2) end, List1).

=======
>>>>>>> 8aac0999
%% @doc Remove all occurrences of all items in the first list from the second list.
list_without(List1, List2) ->
    lists:filter(fun(Item) -> not lists:member(Item, List1) end, List2).

%% @doc Take a message with numbered keys and convert it to a list of tuples
%% with the associated key as an integer. Optionally, it takes a standard
%% message of HyperBEAM runtime options.
message_to_ordered_list(Message) ->
    message_to_ordered_list(Message, #{}).
message_to_ordered_list(Message, _Opts) when ?IS_EMPTY_MESSAGE(Message) ->
    [];
message_to_ordered_list(List, _Opts) when is_list(List) ->
    List;
message_to_ordered_list(Message, Opts) ->
    NormMessage = hb_ao:normalize_keys(Message, Opts),
    Keys = hb_maps:keys(NormMessage, Opts) -- [<<"priv">>, <<"commitments">>],
    SortedKeys =
        lists:map(
            fun hb_ao:normalize_key/1,
            lists:sort(lists:map(fun int/1, Keys))
        ),
    message_to_ordered_list(NormMessage, SortedKeys, erlang:hd(SortedKeys), Opts).
message_to_ordered_list(_Message, [], _Key, _Opts) ->
    [];
message_to_ordered_list(Message, [Key|Keys], Key, Opts) ->
    case hb_maps:get(Key, Message, undefined, Opts#{ hashpath => ignore }) of
        undefined ->
            throw(
                {missing_key,
                    {key, Key},
                    {remaining_keys, Keys},
                    {message, Message}
                }
            );
        Value ->
            [
                Value
            |
                message_to_ordered_list(
                    Message,
                    Keys,
                    hb_ao:normalize_key(int(Key) + 1),
                    Opts
                )
            ]
    end;
message_to_ordered_list(Message, [Key|_Keys], ExpectedKey, _Opts) ->
    throw({missing_key, {expected, ExpectedKey, {next, Key}, {message, Message}}}).

%% @doc Convert a message with numbered keys and others to a sorted list with only
%% the numbered values.
numbered_keys_to_list(Message, Opts) ->
    OnlyNumbered =
        hb_maps:filter(
            fun(Key, _Value) ->
                try int(hb_ao:normalize_key(Key)) of
                    IntKey when is_integer(IntKey) -> true;
                    _ -> false
                catch _:_ -> false
                end
            end,
            Message,
            Opts
        ),
    message_to_ordered_list(OnlyNumbered, Opts).

%% @doc Get the first element (the lowest integer key >= 1) of a numbered map.
%% Optionally, it takes a specifier of whether to return the key or the value,
%% as well as a standard map of HyperBEAM runtime options.
hd(Message) -> hd(Message, value).
hd(Message, ReturnType) ->
    hd(Message, ReturnType, #{ error_strategy => throw }).
hd(Message, ReturnType, Opts) -> 
    hd(Message, hb_ao:keys(Message, Opts), 1, ReturnType, Opts).
hd(_Map, [], _Index, _ReturnType, #{ error_strategy := throw }) ->
    throw(no_integer_keys);
hd(_Map, [], _Index, _ReturnType, _Opts) -> undefined;
hd(Message, [Key|Rest], Index, ReturnType, Opts) ->
    case hb_ao:normalize_key(Key, Opts#{ error_strategy => return }) of
        undefined ->
            hd(Message, Rest, Index + 1, ReturnType, Opts);
        Key ->
            case ReturnType of
                key -> Key;
                value -> hb_ao:resolve(Message, Key, #{})
            end
    end.

%% @doc Find the value associated with a key in parsed a JSON structure list.
find_value(Key, List) ->
    find_value(Key, List, undefined).
find_value(Key, Map, Default) ->
	find_value(Key, Map, Default, #{}).
find_value(Key, Map, Default, Opts) when is_map(Map) ->
    case hb_maps:find(Key, Map, Opts) of
        {ok, Value} -> Value;
        error -> Default
    end;
find_value(Key, List, Default, _Opts) ->
    case lists:keyfind(Key, 1, List) of
        {Key, Val} -> Val;
        false -> Default
    end.

%% @doc Remove the common prefix from two strings, returning the remainder of the
%% first string. This function also coerces lists to binaries where appropriate,
%% returning the type of the first argument.
remove_common(MainStr, SubStr) when is_binary(MainStr) and is_list(SubStr) ->
    remove_common(MainStr, list_to_binary(SubStr));
remove_common(MainStr, SubStr) when is_list(MainStr) and is_binary(SubStr) ->
    binary_to_list(remove_common(list_to_binary(MainStr), SubStr));
remove_common(<< X:8, Rest1/binary>>, << X:8, Rest2/binary>>) ->
    remove_common(Rest1, Rest2);
remove_common([X|Rest1], [X|Rest2]) ->
    remove_common(Rest1, Rest2);
remove_common([$/|Path], _) -> Path;
remove_common(Rest, _) -> Rest.

%% @doc Throw an exception if the Opts map has an `error_strategy' key with the
%% value `throw'. Otherwise, return the value.
maybe_throw(Val, Opts) ->
    case hb_ao:get(error_strategy, Opts) of
        throw -> throw(Val);
        _ -> Val
    end.

%% @doc Is the given module part of HyperBEAM?
is_hb_module(Atom) ->
    is_hb_module(Atom, hb_opts:get(stack_print_prefixes, [], #{})).
is_hb_module(Atom, Prefixes) when is_atom(Atom) ->
    is_hb_module(atom_to_list(Atom), Prefixes);
is_hb_module("hb_event" ++ _, _) ->
    % Explicitly exclude hb_event from the stack trace, as it is always included,
    % creating noise in the output.
    false;
is_hb_module(Str, Prefixes) ->
    case string:tokens(Str, "_") of
        [Pre|_] ->
            lists:member(Pre, Prefixes);
        _ ->
            false
    end.

%% @doc Get all loaded modules that are loaded and are part of HyperBEAM.
all_hb_modules() ->
    lists:filter(fun(Module) -> is_hb_module(Module) end, erlang:loaded()).

%%% Statistics

count(Item, List) ->
    length(lists:filter(fun(X) -> X == Item end, List)).

mean(List) ->
    lists:sum(List) / length(List).

stddev(List) ->
    math:sqrt(variance(List)).

variance(List) ->
    Mean = mean(List),
    lists:sum([ math:pow(X - Mean, 2) || X <- List ]) / length(List).

%% @doc Shuffle a list.
shuffle(List) ->
    [ Y || {_, Y} <- lists:sort([ {rand:uniform(), X} || X <- List]) ].

%% @doc Return a random element from a list, weighted by the values in the list.
weighted_random(List) ->
    TotalWeight = lists:sum([ Weight || {_, Weight} <- List ]),
    Normalized = [ {Item, Weight / TotalWeight} || {Item, Weight} <- List ],
    Shuffled = shuffle(Normalized),
    pick_weighted(Shuffled, rand:uniform()).

%% @doc Pick a random element from a list, weighted by the values in the list.
pick_weighted([], _) ->
    error(empty_list);
pick_weighted([{Item, Weight}|_Rest], Remaining) when Remaining < Weight ->
    Item;
pick_weighted([{_Item, Weight}|Rest], Remaining) ->
    pick_weighted(Rest, Remaining - Weight).

%% @doc Serialize the given list of addresses to a binary, using the structured
%% fields format.
addresses_to_binary(List) when is_list(List) ->
    try
        iolist_to_binary(
            hb_structured_fields:list(
                [
                    {item, {string, hb_util:human_id(Addr)}, []}
                ||
                    Addr <- List
                ]
            )
        )
    catch
        _:_ ->
            error({cannot_parse_list, List})
    end.

%% @doc Parse a list from a binary. First attempts to parse the binary as a
%% structured-fields list, and if that fails, it attempts to parse the list as
%% a comma-separated value, stripping quotes and whitespace.
binary_to_addresses(List) when is_list(List) ->
    % If the argument is already a list, return it.
    binary_to_addresses(List);
binary_to_addresses(List) when is_binary(List) ->
    try 
        Res = lists:map(
            fun({item, {string, Item}, []}) ->
                Item
            end,
            hb_structured_fields:parse_list(List)
        ),
        Res
    catch
        _:_ ->
        try
            binary:split(
                binary:replace(List, <<"\"">>, <<"">>, [global]),
                <<",">>,
                [global, trim_all]
            )
        catch
            _:_ ->
                error({cannot_parse_list, List})
        end
    end.


%% @doc Extract all of the parts from the binary, given (a list of) separators.
split_depth_string_aware(_Sep, <<>>) -> [];
split_depth_string_aware(Sep, Bin) ->
    {_MatchedSep, Part, Rest} = split_depth_string_aware_single(Sep, Bin),
    [Part | split_depth_string_aware(Sep, Rest)].

%% @doc Parse a binary, extracting a part until a separator is found, while
%% honoring nesting characters.
split_depth_string_aware_single(Sep, Bin) when not is_list(Sep) ->
    split_depth_string_aware_single([Sep], Bin);
split_depth_string_aware_single(Seps, Bin) ->
    split_depth_string_aware_single(Seps, Bin, 0, <<>>).
split_depth_string_aware_single(_Seps, <<>>, _Depth, CurrAcc) ->
    {no_match, CurrAcc, <<>>};
split_depth_string_aware_single(Seps, << $\", Rest/binary>>, Depth, CurrAcc) ->
    {QuotedStr, AfterStr} = split_escaped_single($\", Rest),
    split_depth_string_aware_single(
        Seps,
        AfterStr,
        Depth,
        << CurrAcc/binary, "\"", QuotedStr/binary, "\"">>
    );
split_depth_string_aware_single(Seps, << $\(, Rest/binary>>, Depth, CurrAcc) ->
    %% Increase depth
    split_depth_string_aware_single(Seps, Rest, Depth + 1, << CurrAcc/binary, "(" >>);
split_depth_string_aware_single(Seps, << $\), Rest/binary>>, Depth, Acc) when Depth > 0 ->
    %% Decrease depth
    split_depth_string_aware_single(Seps, Rest, Depth - 1, << Acc/binary, ")">>);
split_depth_string_aware_single(Seps, <<C:8/integer, Rest/binary>>, Depth, CurrAcc) ->
    case Depth == 0 andalso lists:member(C, Seps) of
        true -> {C, CurrAcc, Rest};
        false ->
            split_depth_string_aware_single(
                Seps,
                Rest,
                Depth,
                << CurrAcc/binary, C:8/integer >>
            )
    end.

%% @doc Read a binary until a separator is found without a preceding backslash.
split_escaped_single(Sep, Bin) ->
    split_escaped_single(Sep, Bin, []).
split_escaped_single(_Sep, <<>>, Acc) ->
    {hb_util:bin(lists:reverse(Acc)), <<>>};
split_escaped_single(Sep, <<"\\", Char:8/integer, Rest/binary>>, Acc) ->
    split_escaped_single(Sep, Rest, [Char, $\\ | Acc]);
split_escaped_single(Sep, <<Sep:8/integer, Rest/binary>>, Acc) ->
    {hb_util:bin(lists:reverse(Acc)), Rest};
split_escaped_single(Sep, <<C:8/integer, Rest/binary>>, Acc) ->
    split_escaped_single(Sep, Rest, [C | Acc]).

%% @doc Force that a binary is either empty or the given number of bytes.
check_size(Bin, {range, Start, End}) ->
    check_type(Bin, binary)
        andalso byte_size(Bin) >= Start
        andalso byte_size(Bin) =< End;
check_size(Bin, Sizes) ->
    check_type(Bin, binary)
        andalso lists:member(byte_size(Bin), Sizes).

check_value(Value, ExpectedValues) ->
    lists:member(Value, ExpectedValues).

%% @doc Ensure that a value is of the given type.
check_type(Value, binary) -> is_binary(Value);
check_type(Value, integer) -> is_integer(Value);
check_type(Value, list) -> is_list(Value);
check_type(Value, map) -> is_map(Value);
check_type(Value, tx) -> is_record(Value, tx);
check_type(Value, message) ->
    is_record(Value, tx) or is_map(Value) or is_list(Value);
check_type(_Value, _) -> false.

%% @doc Throw an error if the given value is not ok.
ok_or_throw(_, true, _) -> true;
ok_or_throw(_TX, false, Error) ->
    throw(Error).

%% @doc List the loaded atoms in the Erlang VM.
all_atoms() -> all_atoms(0).
all_atoms(N) ->
    case atom_from_int(N) of
        not_found -> [];
        A -> [A | all_atoms(N+1)]
    end.

%% @doc Find the atom with the given integer reference.
atom_from_int(Int) ->
    case catch binary_to_term(<<131,75,Int:24>>) of
        A -> A;
        _ -> not_found
    end.

%% @doc Check if a given binary is already an atom.
binary_is_atom(X) ->
    lists:member(X, lists:map(fun hb_util:bin/1, all_atoms())).

lower_case_key_map(Map, Opts) ->
    hb_maps:fold(fun
        (K, V, Acc) when is_map(V) ->
            maps:put(hb_util:to_lower(K), lower_case_key_map(V, Opts), Acc);
        (K, V, Acc) ->
            maps:put(hb_util:to_lower(K), V, Acc)
    end, #{}, Map, Opts).<|MERGE_RESOLUTION|>--- conflicted
+++ resolved
@@ -25,7 +25,6 @@
 -export([check_size/2, check_value/2, check_type/2, ok_or_throw/3]).
 -export([all_atoms/0, binary_is_atom/1]).
 -export([lower_case_key_map/2]).
--export([list_with/2, list_without/2, list_intersection/2]).
 -include("include/hb.hrl").
 
 
@@ -387,13 +386,6 @@
 list_with(List1, List2) ->
     lists:filter(fun(Item) -> lists:member(Item, List2) end, List1).
 
-<<<<<<< HEAD
-%% @doc Returns the intersection of two lists, with stable ordering.
-list_with(List1, List2) ->
-    lists:filter(fun(Item) -> lists:member(Item, List2) end, List1).
-
-=======
->>>>>>> 8aac0999
 %% @doc Remove all occurrences of all items in the first list from the second list.
 list_without(List1, List2) ->
     lists:filter(fun(Item) -> not lists:member(Item, List1) end, List2).
