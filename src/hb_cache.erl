%%% @doc A cache of Converge Protocol messages and compute results.
%%%
%%% HyperBEAM stores all paths in key value stores, abstracted by the `hb_store'
%%% module. Each store has its own storage backend, but each works with simple
%%% key-value pairs. Each store can write binary keys at paths, and link between
%%% paths.
%%%
%%% There are three layers to HyperBEAMs internal data representation on-disk:
%%%
%%% 1. The raw binary data, written to the store at the hash of the content.
%%%    Storing binary paths in this way effectively deduplicates the data.
%%% 2. The hashpath-graph of all content, stored as a set of links between
%%%    hashpaths, their keys, and the data that underlies them. This allows
%%%    all messages to share the same hashpath space, such that all requests
%%%    from users additively fill-in the hashpath space, minimizing duplicated
%%%    compute.
%%% 3. Messages, referrable by their IDs (attested or unattested). These are
%%%    stored as a set of links attestation IDs and the unattested message.
%%%
%%% Before writing a message to the store, we convert it to Type-Annotated
%%% Binary Messages (TABMs), such that each of the keys in the message is
%%% either a map or a direct binary.
-module(hb_cache).
-export([read/2, read_resolved/3]).
-export([write/2, write_binary/3, write_hashpath/2]).
-export([link/3]).
-export([list/2, list_numbered/2]).
-export([test_unsigned/1, test_signed/1]).
-include("include/hb.hrl").
-include_lib("eunit/include/eunit.hrl").

%% @doc List all items in a directory, assuming they are numbered.
%%
%% @param Path A binary representing the directory path.
%% @param Opts A map of options (including store configuration).
%% @returns A list of integers converted from the names of the directory items.
list_numbered(Path, Opts) ->
    Store = hb_opts:get(store, no_viable_store, Opts),
    ?event(hb_cache, {list_numbered, {store, Store}, {path, Path}}),
    SlotDir = hb_store:path(Store, Path),
    ?event(hb_cache, {list_numbered, {slot_dir, SlotDir}}),
    RawNames = list(SlotDir, Opts),
    ?event(hb_cache, {list_numbered, {raw_names, RawNames}}),
    [to_integer(Name) || Name <- RawNames].


%% @doc List all items under a given path.
%%
%% @param Path A binary representing the path to list.
%% @param Opts A map of options (including store configuration).
%% @returns A list of item names, or an empty list if the store is unavailable.
list(Path, Opts) when is_map(Opts) ->
    Store = hb_opts:get(store, no_viable_store, Opts),
    ?event(hb_cache, {list, {path, Path}, {opts, Opts}, {store, Store}}),
    case Store of
        no_viable_store ->
            ?event(hb_cache, {list, {result, []}}),
            [];
        _ ->
            list(Path, Store)
    end;
list(Path, Store) ->
    ResolvedPath = hb_store:resolve(Store, Path),
    ?event(hb_cache, {list, {resolved_path, ResolvedPath}}),
    case hb_store:list(Store, ResolvedPath) of
        {ok, Names} ->
            ?event(hb_cache, {list, {result, Names}}),
            Names;
        {error, Err} ->
            ?event(hb_cache, {list, {error, Err}}),
            [];
        no_viable_store ->
            ?event(hb_cache, {list, {result, []}}),
            []
    end.

%% @doc Write a message to the cache.
%%
%% For raw binaries, writes the data at its hashpath (by default, the
%% SHA2-256 hash of the data). The function links the unattended ID's
%% hashpath for keys (including `/attestations') to the underlying data and
%% recursively processes submessages. Additionally, it creates links from
%% each attestation ID to the unattested message, ensuring that both attested
%% and unattested IDs can be read and that all attestations are available in
%% memory. For deep messages, the attestations of inner messages are also
%% read, so that the ID of the outer message (which does not include its
%% attestations) is built upon the attestations of the inner messages.
%% Note: IDs from attestations on signed _inner_ messages are not stored.
%%       (This behavior may be revisited in the future.)
%%
%% @param RawMsg The raw message (binary or map) to be written.
%% @param Opts A map of configuration options.
%% @returns {ok, Path} on success or {error, Reason} on failure.
write(RawMsg, Opts) ->
    ?event(hb_cache, {write, {start, RawMsg}}),
    case hb_message:with_only_attested(RawMsg, Opts) of
        {ok, Msg} ->
            AltIDs = calculate_alt_ids(RawMsg, Opts),
            ?event(hb_cache, {write, {alt_ids, AltIDs}, {msg, Msg}}),
            Tabm = hb_message:convert(Msg, tabm, <<"structured@1.0">>, Opts),
<<<<<<< HEAD
            ?event(hb_cache, {write, {tabm, Tabm}}),
            do_write_message(
=======
            ?event({tabm, Tabm}),
            try do_write_message(
>>>>>>> fac06c5b
                Tabm,
                AltIDs,
                hb_opts:get(store, no_viable_store, Opts),
                Opts
            )
            catch
                Type:Reason:Stacktrace ->
                    ?event(error,
                        {cache_write_error,
                            {type, Type},
                            {reason, Reason},
                            {stacktrace, Stacktrace}
                        },
                        Opts
                    ),
                    {error, no_viable_store}
            end;
        {error, Err} ->
            ?event(hb_cache, {write, {error, Err}}),
            {error, Err}
    end.

%% @doc Helper function to write a message or binary to the store.
%%
%% For binary data, writes it at its hashpath and creates links for
%% alternative IDs. For map messages, handles both remote and local store
%% cases by writing subkeys, creating groups, and establishing links for
%% attestations.
%%
%% @param BinOrMsg A binary or map representing the message.
%% @param AltIDs A list of alternative IDs derived from attestations.
%% @param Store The store configuration.
%% @param Opts A map of configuration options.
%% @returns {ok, Path} on success or {error, Reason} on failure.
do_write_message(Bin, AltIDs, Store, Opts) when is_binary(Bin) ->
    ?event(hb_cache, 
		{do_write_message_binary, 
			{start, Bin}, 
			{alt_ids, AltIDs},
			{store, Store}
		}
	),
    Hashpath = hb_path:hashpath(Bin, Opts),
    ?event(hb_cache, {do_write_message_binary, {hashpath, Hashpath}}),
    case hb_store:write(Store, Path = <<"data/", Hashpath/binary>>, Bin) of
        ok ->
            ?event(hb_cache, 
				{do_write_message_binary, 
					{write_result, ok}, {path, Path}
				}
			),
            lists:map(
                fun(AltID) ->
                    ?event(hb_cache, 
						{do_write_message_binary, 
							{making_link, 
								{alt_id, AltID}, 
								{path, Path}
							}
						}
					),
                    hb_store:make_link(Store, Path, AltID)
                end,
                AltIDs
            ),
            {ok, Path};
        {ok, RemotePath} ->
            ?event(hb_cache, 
				{do_write_message_binary, 
					{write_result, {ok, RemotePath}}
				}
			),
            {ok, RemotePath};
        {error, Err} ->
            ?event(hb_cache, 
				{do_write_message_binary, 
					{write_result, {error, Err}}
				}
			),
            {error, Err}
    end;

do_write_message(Msg, AltIDs, Store, Opts) when is_map(Msg) ->
    ?event(hb_cache, 
		{do_write_message_map, 
			{start, Msg}, 
			{alt_ids, AltIDs}, 
			{store, Store}
		}
	),
    case is_list(Store) andalso 
		length(Store) > 0 andalso 
		maps:get(
			<<"store-module">>, 
			hd(Store), undefined
		) == hb_store_remote_node of
        true ->
            ?event(hb_cache, {do_write_message_map, {remote_store, true}}),
            Hashpath = hb_path:hashpath(Msg, Opts),
            ?event(hb_cache, {do_write_message_map, {hashpath, Hashpath}}),
            case hb_store:write(Store, <<"data/", Hashpath/binary>>, Msg) of
                {ok, RemotePath} ->
                    ?event(hb_cache, 
						{do_write_message_map, 
							{remote_write_success, RemotePath}
						}
					),
                    {ok, RemotePath};
                {error, Err} ->
                    ?event(hb_cache, 
						{do_write_message_map, 
							{remote_write_error, Err}
						}
					),
                    {error, Err}
            end;
        false ->
            ?event(hb_cache, {do_write_message_map, {remote_store, false}}),
            {ok, UnattestedID} = 
				dev_message:id(Msg, #{ <<"attestors">> => <<"none">> }, Opts),
            ?event(hb_cache, 
				{do_write_message_map, 
					{unsigned_id, UnattestedID}, 
					{alt_ids, AltIDs}
				}
			),
            MsgHashpathAlg = hb_path:hashpath_alg(Msg),
            hb_store:make_group(Store, UnattestedID),
            hb_store:make_group(Store, UnattestedID),
            maps:map(
                fun(<<"device">>, Map) when is_map(Map) ->
                    ?event(hb_cache, 
						{do_write_message_map, 
							{error, "device_map_cannot_be_written"}, 
							{id, hb_message:id(Map)}
						}
					),
                    throw(
						{
							device_map_cannot_be_written, 
							{id, hb_message:id(Map)}
						}
					);
                (Key, Value) ->
                    ?event(hb_cache, 
						{do_write_message_map, 
							{writing_subkey, 
								{key, Key}, 
								{value, Value}
							}
						}
					),
                    KeyHashPath =
                        hb_path:hashpath(
                            UnattestedID,
                            hb_path:to_binary(Key),
                            MsgHashpathAlg,
                            Opts
                        ),
                    ?event(hb_cache, 
						{do_write_message_map, 
							{key_hashpath, KeyHashPath}
							}
						),
					% Note: We do not pass the AltIDs here, as we cannot 
					% calculate them based on the TABM that we have in-memory
                    % at this point. We could turn the TABM back into a
                    % structured message, but this is expensive.
                    {ok, Path} = do_write_message(Value, [], Store, Opts),
                    hb_store:make_link(Store, Path, KeyHashPath),
                    ?event(hb_cache, 
						{do_write_message_map, 
							{link_created, 
								{key_hashpath, KeyHashPath}, 
								{data_path, Path}
							}
						}
					),
                    Path
                end,
                hb_private:reset(Msg)
            ),
			% Write the attestations to the store, linking each 
			% attestation ID to the unattested message.
            lists:map(
                fun(AltID) ->
                    ?event(hb_cache, 
						{do_write_message_map, 
							{linking_attestation, 
								{unattested_id, UnattestedID}, 
								{attested_id, AltID}
							}
						}
					),
                    hb_store:make_link(Store, UnattestedID, AltID)
                end,
                AltIDs
            ),
            {ok, UnattestedID}
    end.

%% @doc Calculate the alternative IDs for a message.
%%
%% For binary input, returns an empty list.
%% For map input, extracts alternative IDs from the message's attestations.
%%
%% @param Msg A binary or map representing the message.
%% @param Opts A map of configuration options.
%% @returns A list of alternative IDs.
calculate_alt_ids(Bin, _Opts) when is_binary(Bin) ->
    ?event(hb_cache, {calculate_alt_ids, {binary_input, Bin}}),
    [];
calculate_alt_ids(Msg, _Opts) ->
    ?event(hb_cache, {calculate_alt_ids, {msg_input, Msg}}),
    Attestations =
		 maps:without(
			[<<"priv">>],
			maps:get(<<"attestations">>, Msg, #{})
		),
    ?event(hb_cache, {calculate_alt_ids, {attestations, Attestations}}),
    Result = lists:filtermap(
        fun(Attestor) ->
            Att = maps:get(Attestor, Attestations, #{}),
            case maps:get(<<"id">>, Att, undefined) of
                undefined ->
                    ?event(hb_cache, 
						{calculate_alt_ids, 
							{attestor, Attestor}, 
							{result, undefined}
						}
					),
                    false;
                ID ->
                    ?event(hb_cache, 
						{calculate_alt_ids, 
							{attestor, Attestor}, 
							{result, ID}
						}
					),
                    {true, ID}
            end
        end,
        maps:keys(Attestations)
    ),
    ?event(hb_cache, {calculate_alt_ids, {result, Result}}),
    Result.

%% @doc Write a hashpath and its message to the store and create a link.
%%
%% If the message contains a hashpath in its private data, that hashpath is
%% used. Otherwise, the message is written normally.
%%
%% @param Msg A map representing the message to be written.
%% @param Opts A map of configuration options.
%% @returns {ok, Path} on success.
write_hashpath(Msg = #{ <<"priv">> := #{ <<"hashpath">> := HP } }, Opts) ->
    ?event(hb_cache, {write_hashpath, {detected_hashpath, HP}, {msg, Msg}}),
    write_hashpath(HP, Msg, Opts);
write_hashpath(MsgWithoutHP, Opts) ->
    ?event(hb_cache, {write_hashpath, {no_hashpath, MsgWithoutHP}}),
    write(MsgWithoutHP, Opts).

write_hashpath(HP, Msg, Opts) when is_binary(HP) or is_list(HP) ->
    Store = hb_opts:get(store, no_viable_store, Opts),
    ?event(hb_cache, 
		{write_hashpath, 
			{writing_hashpath, HP}, 
			{msg, Msg}, 
			{store, Store}
		}
	),
    {ok, Path} = write(Msg, Opts),
    hb_store:make_link(Store, Path, HP),
    {ok, Path}.

%% @doc Write a raw binary key into the store and create a link at a given
%% hashpath.
%%
%% @param Hashpath The hashpath at which to write the binary.
%% @param Bin The binary data to be stored.
%% @param Opts A map of configuration options.
%% @returns The result of writing the binary.
write_binary(Hashpath, Bin, Opts) ->
    ?event(hb_cache, 
		{write_binary, 
			{start, 
				{hashpath, Hashpath}, 
				{bin, Bin}, 
				{opts, Opts}
			}
		}
	),
    write_binary(
		Hashpath, 
		Bin, 
		hb_opts:get(store, no_viable_store, Opts), 
		Opts
	).

write_binary(Hashpath, Bin, Store, Opts) ->
    ?event(hb_cache, 
		{write_binary, 
			{start_with_store, 
				{hashpath, Hashpath}, 
				{bin, Bin}, 
				{store, Store}
			}
		}
	),
    do_write_message(Bin, [Hashpath], Store, Opts).


%% @doc Read the message at a given path.
%%
%% Retrieves the message in `structured@1.0' format, which may be a richly
%% typed map or a direct binary.
%%
%% @param Path The path or key to read.
%% @param Opts A map of configuration options.
%% @returns {ok, Structured} on success, or not_found if the message is missing.
read(Path, Opts) ->
    ?event(hb_cache, {read, {start, {path, Path}, {opts, Opts}}}),
    Store = hb_opts:get(store, no_viable_store, Opts),
    ?event(hb_cache, {read, {store, Store}}),
    case store_read(Path, Store, Opts) of
        not_found ->
            ?event(hb_cache, {read, {result, not_found}}),
            not_found;
        {ok, Res} ->
            ?event(hb_cache, {read, {raw_result, Res}}),
            Structured = dev_codec_structured:to(Res),
            ?event(hb_cache, {read, {structured_result, Structured}}),
            {ok, Structured}
    end.

%% @doc Recursively read a path from the store, tracking visited paths to
%% avoid circular links.
%%
%% @param Path The path to be read.
%% @param Store The store configuration.
%% @param Opts A map of configuration options.
%% @returns {ok, Result} on success, or not_found if the path cannot be read.
store_read(Path, Store, Opts) ->
    ?event(hb_cache, 
		{store_read, 
			{start, 
				{path, Path}, 
				{store, Store},
				{opts, Opts}
			}
		}
	),
    store_read(Path, Store, Opts, []).

store_read(_Path, no_viable_store, _, _AlreadyRead) ->
    ?event(hb_cache, {store_read, {result, no_viable_store}}),
    not_found;
store_read(Path, Store, Opts, AlreadyRead) ->
    case lists:member(Path, AlreadyRead) of
        true ->
            ?event(hb_cache, 
				{store_read, 
					{circular_links_detected, 
					{path, Path},
					{already_read, AlreadyRead}
					}
				}
			),
            throw({circular_links_detected, Path, {already_read, AlreadyRead}});
        false ->
            ?event(hb_cache, {store_read, {proceeding, {path, Path}}}),
            do_read(Path, Store, Opts, AlreadyRead)
    end.

%% @doc Read a path from the store.
%%
%% This function is unsafe as it may recurse indefinitely if circular links
%% are present.
%%
%% @param Path The path to read.
%% @param Store The store configuration.
%% @param Opts A map of configuration options.
%% @param AlreadyRead A list of paths already visited.
%% @returns The read result, or not_found if unsuccessful.
do_read(Path, Store, Opts, AlreadyRead) ->
    ResolvedFullPath = 
		hb_store:resolve(Store, PathToBin = hb_path:to_binary(Path)),
    ?event(hb_cache, 
		{do_read, 
			{path, PathToBin}, 
			{resolved, ResolvedFullPath}
		}
	),
    case hb_store:type(Store, ResolvedFullPath) of
        not_found ->
            ?event(hb_cache, {do_read, {result, not_found}}),
            not_found;
        no_viable_store ->
            ?event(hb_cache, {do_read, {result, no_viable_store}}),
            not_found;
        simple ->
            ?event(hb_cache, {do_read, {type, simple}}),
            hb_store:read(Store, ResolvedFullPath);
        _ ->
            case hb_store:list(Store, ResolvedFullPath) of
                {ok, Subpaths} ->
                    ?event(hb_cache, 
					{do_read, 
						{listed, 
							{original_path, Path}, 
							{subpaths, {explicit, Subpaths}}
						}
					}
				),
				Msg =
					maps:from_list(
					lists:map(
						fun(Subpath) ->
							?event(hb_cache, 
								{do_read, 
									{reading_subpath, 
										{path, Subpath}, 
										{store, Store}
									}
								}
							),
							{ok, Res} = store_read(
								[ResolvedFullPath, Subpath],
								 Store, 
								 Opts, 
								 [ResolvedFullPath | AlreadyRead]
							),
							{iolist_to_binary([Subpath]), Res}
						end,
						Subpaths
					)
				),
				?event(hb_cache, {do_read, {read_message, Msg}}),
				{ok, Msg};
			_ ->
				?event(hb_cache, {do_read, {list_error, ResolvedFullPath}}),
				not_found
		end
    end.

%% @doc Read the output of a prior computation given two message identifiers
%% or messages.
%%
%% Constructs a composite path from the provided message IDs (or messages)
%% and retrieves the result.
%%
%% @param MsgID1 The first message ID or message.
%% @param MsgID2 The second message ID or message.
%% @param Opts A map of configuration options.
%% @returns The resolved message, or not_found if not available.
read_resolved(MsgID1, MsgID2, Opts) when ?IS_ID(MsgID1) and ?IS_ID(MsgID2) ->
    ?event(hb_cache, 
		{read_resolved, 
			{msg1, MsgID1}, 
			{msg2, MsgID2}, 
			{opts, Opts}
		}
	),
    read(<<MsgID1/binary, "/", MsgID2/binary>>, Opts);
read_resolved(MsgID1, Msg2, Opts) when ?IS_ID(MsgID1) and is_map(Msg2) ->
    {ok, MsgID2} = 
		dev_message:id(Msg2, #{ <<"attestors">> => <<"all">> }, Opts),
    ?event(hb_cache, {read_resolved, {derived_msgid2, MsgID2}}),
    read(<<MsgID1/binary, "/", MsgID2/binary>>, Opts);
read_resolved(Msg1, Msg2, Opts) when is_map(Msg1) and is_map(Msg2) ->
    ?event(hb_cache, {read_resolved, {msg1, Msg1}, {msg2, Msg2}}),
    read(hb_path:hashpath(Msg1, Msg2, Opts), Opts);
read_resolved(_, _, _) ->
    ?event(hb_cache, {read_resolved, {result, not_found}}),
    not_found.

%% @doc Create a link from one path to another in the store.
%%
%% @param Existing The existing path.
%% @param New The new path to link to.
%% @param Opts A map of configuration options.
%% @returns The result of the link creation.
link(Existing, New, Opts) ->
    Store = hb_opts:get(store, no_viable_store, Opts),
    ?event(hb_cache, {link, {existing, Existing}, {new, New}, {store, Store}}),
    hb_store:make_link(
		Store, 
		Existing, 
		New
	).

%% @doc Convert a value to an integer.
%%
%% @param Value A binary or list representing an integer.
%% @returns The integer value.
to_integer(Value) when is_list(Value) ->
    ?event(hb_cache, {to_integer, {list, Value}}),
    list_to_integer(Value);
to_integer(Value) when is_binary(Value) ->
    ?event(hb_cache, {to_integer, {binary, Value}}),
    binary_to_integer(Value).



%%%--------------------------------------------------------------------
%%% Tests
%%%--------------------------------------------------------------------

test_unsigned(Data) ->
    #{
        <<"base-test-key">> => <<"base-test-value">>,
        <<"deep-test-key">> => Data
    }.

%% Helper function to create signed #tx items.
test_signed(Data) -> test_signed(Data, ar_wallet:new()).
test_signed(Data, Wallet) ->
    hb_message:attest(test_unsigned(Data), Wallet).

test_store_binary(Opts) ->
    Bin = <<"Simple unsigned data item">>,
    {ok, ID} = write(Bin, Opts),
    {ok, RetrievedBin} = read(ID, Opts),
    ?assertEqual(Bin, RetrievedBin).

test_store_unsigned_empty_message(Opts) ->
    Item = #{},
    {ok, Path} = write(Item, Opts),
    {ok, RetrievedItem} = read(Path, Opts),
    ?assert(hb_message:match(Item, RetrievedItem)).

%% @doc Test storing and retrieving a simple unsigned item
test_store_simple_unsigned_message(Opts) ->
    Item = test_unsigned(#{ <<"key">> => <<"Simple unsigned data item">> }),
    %% Write the simple unsigned item
    {ok, _Path} = write(Item, Opts),
    %% Read the item back
    ID = hb_util:human_id(hb_converge:get(id, Item)),
    {ok, RetrievedItem} = read(ID, Opts),
    ?assert(hb_message:match(Item, RetrievedItem)),
    ok.

test_store_ans104_message(Opts) ->
    Store = hb_opts:get(store, no_viable_store, Opts),
    hb_store:reset(Store),
    Item = 
		#{ <<"type">> => <<"ANS104">>, <<"content">> => <<"Hello, world!">> },
    Attested = hb_message:attest(Item, hb:wallet()),
    {ok, _Path} = write(Attested, Opts),
    AttestedID = hb_util:human_id(hb_message:id(Attested, all)),
    UnattestedID = hb_util:human_id(hb_message:id(Attested, none)),
    ?event({test_message_ids, 
		{unattested, UnattestedID}, 
		{attested, AttestedID}
	}),
    {ok, RetrievedItem} = read(AttestedID, Opts),
    {ok, RetrievedItemU} = read(UnattestedID, Opts),
    ?assert(hb_message:match(Attested, RetrievedItem)),
    ?assert(hb_message:match(Attested, RetrievedItemU)),
    ok.

%% @doc Test storing and retrieving a simple unsigned item
test_store_simple_signed_message(Opts) ->
    Store = hb_opts:get(store, no_viable_store, Opts),
    hb_store:reset(Store),
    Wallet = ar_wallet:new(),
    Address = hb_util:human_id(ar_wallet:to_address(Wallet)),
    Item = test_signed(#{ <<"l2-test-key">> => <<"l2-test-value">> }, Wallet),
    ?event({writing_message, Item}),
    %% Write the simple unsigned item
    {ok, _Path} = write(Item, Opts),
    %% Read the item back
    {ok, UID} = dev_message:id(Item, #{ <<"attestors">> => <<"none">> }, Opts),
    {ok, RetrievedItemU} = read(UID, Opts),
    ?event({retreived_unsigned_message, 
		{expected, Item}, 
		{got, RetrievedItemU}
	}),
    ?assert(hb_message:match(Item, RetrievedItemU)),
    {ok, AttestedID} = 
		dev_message:id(Item, #{ <<"attestors">> => [Address] }, Opts),
    {ok, RetrievedItemS} = read(AttestedID, Opts),
    ?assert(hb_message:match(Item, RetrievedItemS)),
    ok.

%% @doc Test deeply nested item storage and retrieval
test_deeply_nested_complex_message(Opts) ->
    Store = hb_opts:get(store, no_viable_store, Opts),
    hb_store:reset(Store),
    Wallet = ar_wallet:new(),
    Address = hb_util:human_id(ar_wallet:to_address(Wallet)),
    %% Create nested data
    Level3SignedSubmessage = test_signed([1,2,3], Wallet),
    Outer =
        hb_message:attest(
            #{
                <<"level1">> =>
                    hb_message:attest(
                        #{
                            <<"level2">> =>
                                #{
                                    <<"level3">> => Level3SignedSubmessage,
                                    <<"e">> => <<"f">>,
                                    <<"z">> => [1,2,3]
                                },
                            <<"c">> => <<"d">>,
                            <<"g">> => [<<"h">>, <<"i">>],
                            <<"j">> => 1337
                        },
                        ar_wallet:new()
                    ),
                <<"a">> => <<"b">>
            },
            Wallet
        ),
    {ok, UID} = dev_message:id(Outer, #{ <<"attestors">> => <<"none">> }, Opts),
    ?event({string, <<"================================================">>}),
    {ok, AttestedID} = 
		dev_message:id(Outer, #{ <<"attestors">> => [Address] }, Opts),
    ?event({string, <<"================================================">>}),
    ?event({test_message_ids, {unattested, UID}, {attested, AttestedID}}),
    %% Write the nested item
    {ok, _} = write(Outer, Opts),
    %% Read the deep value back using subpath
    {ok, DeepMsg} =
        read(
            [
                OuterID = hb_util:human_id(UID),
                <<"level1">>,
                <<"level2">>,
                <<"level3">>
            ],
            Opts
        ),
    ?event({deep_message, DeepMsg}),
    %% Assert that the retrieved item matches the original deep value
    ?assertEqual([1,2,3], hb_converge:get(<<"deep-test-key">>, DeepMsg)),
    ?event({deep_message_match, 
		{read, DeepMsg}, 
		{write, Level3SignedSubmessage}
	}),
    ?assert(hb_message:match(Level3SignedSubmessage, DeepMsg)),
    {ok, OuterMsg} = read(OuterID, Opts),
    ?assert(hb_message:match(Outer, OuterMsg)),
    ?event({reading_attested_outer, {id, AttestedID}, {expect, Outer}}),
    {ok, AttestedMsg} = read(hb_util:human_id(AttestedID), Opts),
    ?assert(hb_message:match(Outer, AttestedMsg)).

test_message_with_message(Opts) ->
    Store = hb_opts:get(store, no_viable_store, Opts),
    hb_store:reset(Store),
    Msg = test_unsigned([<<"a">>, <<"b">>, <<"c">>]),
    ?event({writing_message, Msg}),
    {ok, Path} = write(Msg, Opts),
    {ok, RetrievedItem} = read(Path, Opts),
    ?assert(hb_message:match(Msg, RetrievedItem)).

cache_suite_test_() ->
    hb_store:generate_test_suite([
        {"store unsigned empty message", 
			fun test_store_unsigned_empty_message/1},
        {"store binary", 
			fun test_store_binary/1},
        {"store simple unsigned message", 
			fun test_store_simple_unsigned_message/1},
        {"store simple signed message", 
			fun test_store_simple_signed_message/1},
        {"deeply nested complex message", 
			fun test_deeply_nested_complex_message/1},
        {"message with message", 
			fun test_message_with_message/1}
    ]).

%% @doc Test that message whose device is `#{}` cannot be written. If it were to
%% be written, it would cause an infinite loop.
test_device_map_cannot_be_written_test() ->
    try
        Opts = #{ store => StoreOpts =
            [#{ 
				<<"store-module">> => hb_store_fs, 
				<<"prefix">> => <<"cache-TEST">> 
			}] 
		},
        hb_store:reset(StoreOpts),
        Danger = #{ <<"device">> => #{}},
        write(Danger, Opts),
        ?assert(false)
    catch
        _:_:_ -> ?assert(true)
    end.

run_test() ->
    Opts = #{ store => StoreOpts = 
        [#{
			<<"store-module">> => hb_store_fs, 
			<<"prefix">> => <<"cache-TEST">> 
		}]
	},
    test_store_ans104_message(Opts),
    hb_store:reset(StoreOpts).<|MERGE_RESOLUTION|>--- conflicted
+++ resolved
@@ -98,13 +98,8 @@
             AltIDs = calculate_alt_ids(RawMsg, Opts),
             ?event(hb_cache, {write, {alt_ids, AltIDs}, {msg, Msg}}),
             Tabm = hb_message:convert(Msg, tabm, <<"structured@1.0">>, Opts),
-<<<<<<< HEAD
-            ?event(hb_cache, {write, {tabm, Tabm}}),
-            do_write_message(
-=======
             ?event({tabm, Tabm}),
             try do_write_message(
->>>>>>> fac06c5b
                 Tabm,
                 AltIDs,
                 hb_opts:get(store, no_viable_store, Opts),
