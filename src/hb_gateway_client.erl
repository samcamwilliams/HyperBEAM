--- conflicted
+++ resolved
@@ -121,42 +121,21 @@
 scheduler_location(Address, Opts) ->
     Query =
         <<"query($SchedulerAddrs: [String!]!) { ",
-            "transactions(owners: $SchedulerAddrs, tags: { name: \"Type\" values: [\"Scheduler-Location\"] }, first: 1){ ",
+                "transactions(",
+                "owners: $SchedulerAddrs, ",
+                "tags: { name: \"Type\" values: [\"Scheduler-Location\"] }, ",
+                "first: 1",
+            "){ ",
                 "edges { ",
                     (item_spec())/binary ,
                 " } ",
             "} ",
         "}">>,
-    Variables =
-        #{
-<<<<<<< HEAD
-            <<"SchedulerAddrs">> => [Address]
-        },
+    Variables = #{ <<"SchedulerAddrs">> => [Address] },
     case query(Query, Variables, Opts) of
-        {error, Reason} -> {error, Reason};
-=======
-            <<"query">> =>
-                <<"query($SchedulerAddrs: [String!]!) { ",
-                    "transactions(",
-                        "owners: $SchedulerAddrs, ",
-                        "tags: { name: \"Type\" values: [\"Scheduler-Location\"] }, ",
-                        "first: 1",
-                    "){ ",
-                        "edges { ",
-                            (item_spec())/binary ,
-                        " } ",
-                    "} ",
-                "}">>,
-            <<"variables">> =>
-                #{
-                    <<"SchedulerAddrs">> => [Address]
-                }
-        },
-    case query(Query, Opts) of
         {error, Reason} ->
-            ?event(error, {scheduler_location, {query, Query}, {error, Reason}}),
+            ?event({scheduler_location, {query, Query}, {error, Reason}}),
             {error, Reason};
->>>>>>> 8aac0999
         {ok, GqlMsg} ->
             ?event({scheduler_location_req, {query, Query}, {response, GqlMsg}}),
             case hb_ao:get(<<"data/transactions/edges/1/node">>, GqlMsg, Opts) of
@@ -169,7 +148,6 @@
 %% a list of URLs to use, optionally as a tuple with an additional map of options
 %% to use for the request.
 query(Query, Opts) ->
-<<<<<<< HEAD
     query(Query, undefined, Opts).
 query(Query, Variables, Opts) ->
     query(Query, Variables, undefined, Opts).
@@ -190,7 +168,16 @@
             {variables, Variables},
             {operation, Operation}
         }
-=======
+    ),
+    CombinedQuery =
+        maps:filter(
+            fun(_, V) -> V =/= undefined end,
+            #{
+                <<"query">> => Query,
+                <<"variables">> => Variables,
+                <<"operationName">> => Operation
+            }
+        ),
     % Find the routes for the GraphQL API.
     Res = hb_http:request(
         #{
@@ -207,35 +194,10 @@
             <<"method">> => <<"POST">>,
             <<"path">> => <<"/graphql">>,
             <<"content-type">> => <<"application/json">>,
-            <<"body">> => hb_json:encode(Query)
+            <<"body">> => hb_json:encode(CombinedQuery)
         },
         Opts
->>>>>>> 8aac0999
     ),
-    CombinedQuery =
-        maps:filter(
-            fun(_, V) -> V =/= undefined end,
-            #{
-                <<"query">> => Query,
-                <<"variables">> => Variables,
-                <<"operationName">> => Operation
-            }
-        ),
-    Res =
-        hb_http:request(
-            #{
-                <<"path">> => Path,
-                % Add options for the HTTP request, in case it is being made to
-                % many nodes.
-                <<"multirequest-accept-status">> => 200,
-                <<"multirequest-responses">> => 1,
-                % Main request fields
-                <<"method">> => <<"POST">>,
-                <<"content-type">> => <<"application/json">>,
-                <<"body">> => hb_json:encode(CombinedQuery)
-            },
-            Opts
-        ),
     case Res of
         {ok, Msg} ->
             {ok, hb_json:decode(hb_ao:get(<<"body">>, Msg, <<>>, Opts))};
