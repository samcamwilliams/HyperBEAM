--- conflicted
+++ resolved
@@ -397,18 +397,11 @@
             _ -> SignedHeaders
         end,
     HeadersWithMethod = HeadersWithPath#{ <<"method">> => cowboy_req:method(Req) },
-<<<<<<< HEAD
     ?event(http, {recvd_req_with_headers, {raw, RawHeaders}, {headers, HeadersWithMethod}}),
     HTTPEncoded =
         (maps:without([<<"content-length">>], HeadersWithMethod))#{
             <<"body">> => Body
         },
-=======
-    ?event({recvd_req_with_headers, {raw, RawHeaders}, {headers, HeadersWithMethod}}),
-    HTTPEncoded = (maps:without([<<"content-length">>], HeadersWithMethod))#{
-        <<"body">> => Body
-    },
->>>>>>> d811b033
     dev_codec_httpsig_conv:from(HTTPEncoded).
 
 remove_unsigned_fields (RawHeaders) ->
