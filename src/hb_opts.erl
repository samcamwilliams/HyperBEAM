--- conflicted
+++ resolved
@@ -47,25 +47,6 @@
         %% resolution of devices via ID to the default implementations.
         preloaded_devices =>
             #{
-<<<<<<< HEAD
-                <<"Test-Device/1.0">> => dev_test,
-                <<"Message/1.0">> => dev_message,
-                <<"Stack/1.0">> => dev_stack,
-                <<"Multipass/1.0">> => dev_multipass,
-                <<"Scheduler/1.0">> => dev_scheduler,
-                <<"Process/1.0">> => dev_process,
-                <<"WASM-64/1.0">> => dev_wasm,
-                <<"WASI/1.0">> => dev_wasi,
-                <<"JSON-Iface/1.0">> => dev_json_iface,
-                <<"Emscripten/1.0">> => dev_emscripten,
-                <<"Cron">> => dev_cron,
-                <<"Deduplicate">> => dev_dedup,
-                <<"PODA">> => dev_poda,
-                <<"Monitor">> => dev_monitor,
-                <<"Push">> => dev_mu,
-                <<"Compute">> => dev_cu,
-                <<"P4">> => dev_p4
-=======
                 <<"test-device@1.0">> => dev_test,
                 <<"message@1.0">> => dev_message,
                 <<"stack@1.0">> => dev_stack,
@@ -83,7 +64,6 @@
                 <<"push@1.0">> => dev_mu,
                 <<"compute@1.0">> => dev_cu,
                 <<"p4@1.0">> => dev_p4
->>>>>>> 446fd9d5
             },
         codecs => 
             #{
