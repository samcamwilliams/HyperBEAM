--- conflicted
+++ resolved
@@ -57,23 +57,12 @@
 %%% interact with it are found in `hb_message_test_vectors.erl'.
 -module(hb_message).
 -export([id/1, id/2, id/3]).
-<<<<<<< HEAD
--export([convert/3, convert/4, uncommitted/1, with_only_committers/2]).
--export([verify/1, verify/2, commit/2, commit/3, signers/1, type/1, minimize/1]).
--export([committed/1, committed/2, committed/3]).
--export([commitment/2, commitment/3]).
--export([commitment_devices/2]).
--export([with_only_committed/1, with_only_committed/2]).
--export([with_commitments/2, with_commitments/3, without_commitments/2]).
--export([match/2, match/3, find_target/3]).
-=======
 -export([convert/3, convert/4, uncommitted/1, uncommitted/2, committed/3]).
--export([with_only_committers/2, with_only_committers/3]).
+-export([with_only_committers/2, with_only_committers/3, commitment_devices/2]).
 -export([verify/1, verify/2, verify/3, commit/2, commit/3, signers/2, type/1, minimize/1]).
 -export([commitment/2, commitment/3, with_only_committed/2, is_signed_key/3]).
 -export([with_commitments/3, without_commitments/3]).
 -export([match/2, match/3, match/4, find_target/3]).
->>>>>>> 5586be7d
 %%% Helpers:
 -export([default_tx_list/0, filter_default_keys/1]).
 %%% Debugging tools:
@@ -191,21 +180,12 @@
 id(Msg, RawCommitters, Opts) ->
     CommSpec =
         case RawCommitters of
-<<<<<<< HEAD
-            uncommitted -> <<"none">>;
-            unsigned -> <<"none">>;
-            none -> [];
-            all -> <<"all">>;
-            signed -> signers(Msg);
-            Other -> Other
-=======
             none -> #{ <<"committers">> => <<"none">> };
             uncommitted -> #{ <<"committers">> => <<"none">> };
             unsigned -> #{ <<"committers">> => <<"none">> };
             all -> #{ <<"committers">> => <<"all">> };
             signed -> #{ <<"committers">> => <<"all">> };
             List when is_list(List) -> #{ <<"committers">> => List }
->>>>>>> 5586be7d
         end,
     ?event({getting_id, {msg, Msg}, {spec, CommSpec}}),
     {ok, ID} =
@@ -373,25 +353,8 @@
 
 %% @doc Return all of the committers on a message that have 'normal', 256 bit, 
 %% addresses.
-<<<<<<< HEAD
-signers(Msg) ->
-    lists:filter(fun(Signer) -> ?IS_ID(Signer) end,
-        hb_util:ok(dev_message:committers(Msg))).
-
-%% @doc Get a codec from the options.
-get_codec(TargetFormat, Opts) ->
-    try
-        hb_ao:message_to_device(
-            #{ <<"device">> => TargetFormat },
-            Opts
-        )
-    catch _:_ ->
-        throw({message_codec_not_viable, TargetFormat})
-    end.
-=======
 signers(Msg, Opts) ->
     hb_ao:get(<<"committers">>, Msg, [], Opts).
->>>>>>> 5586be7d
 
 %% @doc Pretty-print a message.
 print(Msg) -> print(Msg, 0).
@@ -830,871 +793,4 @@
 %% the tx record.
 default_tx_list() ->
     Keys = lists:map(fun hb_ao:normalize_key/1, record_info(fields, tx)),
-<<<<<<< HEAD
-    lists:zip(Keys, tl(tuple_to_list(#tx{}))).
-
-%%% Tests
-
-%% @doc Test that the filter_default_keys/1 function removes TX fields
-%% that have the default values found in the tx record, but not those that
-%% have been set by the user.
-default_keys_removed_test() ->
-    TX = #tx { unsigned_id = << 1:256 >>, last_tx = << 2:256 >> },
-    TXMap = #{
-        <<"unsigned_id">> => TX#tx.unsigned_id,
-        <<"last_tx">> => TX#tx.last_tx,
-        <<"owner">> => TX#tx.owner,
-        <<"target">> => TX#tx.target,
-        <<"data">> => TX#tx.data
-    },
-    FilteredMap = filter_default_keys(TXMap),
-    ?assertEqual(<< 1:256 >>, maps:get(<<"unsigned_id">>, FilteredMap)),
-    ?assertEqual(<< 2:256 >>, maps:get(<<"last_tx">>, FilteredMap, not_found)),
-    ?assertEqual(not_found, maps:get(<<"owner">>, FilteredMap, not_found)),
-    ?assertEqual(not_found, maps:get(<<"target">>, FilteredMap, not_found)).
-
-minimization_test() ->
-    Msg = #{
-        <<"unsigned_id">> => << 1:256 >>,
-        <<"id">> => << 2:256 >>
-    },
-    MinimizedMsg = minimize(Msg),
-    ?event({minimized, MinimizedMsg}),
-    ?assertEqual(1, maps:size(MinimizedMsg)).
-
-match_modes_test() ->
-    Msg1 = #{ <<"a">> => 1, <<"b">> => 2 },
-    Msg2 = #{ <<"a">> => 1 },
-    Msg3 = #{ <<"a">> => 1, <<"b">> => 2, <<"c">> => 3 },
-    ?assert(match(Msg1, Msg2, only_present)),
-    ?assert(not match(Msg2, Msg1, strict)),
-    ?assert(match(Msg1, Msg3, primary)),
-    ?assert(not match(Msg3, Msg1, primary)).
-
-basic_map_codec_test(Codec) ->
-    Msg = #{ <<"normal_key">> => <<"NORMAL_VALUE">> },
-    Encoded = convert(Msg, Codec, <<"structured@1.0">>, #{}),
-    ?event({encoded, Encoded}),
-    Decoded = convert(Encoded, <<"structured@1.0">>, Codec, #{}),
-    ?event({decoded, Decoded}),
-    ?assert(hb_message:match(Msg, Decoded)).
-
-set_body_codec_test(Codec) ->
-    Msg = #{ <<"body">> => <<"NORMAL_VALUE">>, <<"test-key">> => <<"Test-Value">> },
-    Encoded = convert(Msg, Codec, <<"structured@1.0">>, #{}),
-    Decoded = convert(Encoded, <<"structured@1.0">>, Codec, #{}),
-    ?assert(hb_message:match(Msg, Decoded)).
-
-%% @doc Test that we can convert a message into a tx record and back.
-single_layer_message_to_encoding_test(Codec) ->
-    Msg = #{
-        <<"last_tx">> => << 2:256 >>,
-        <<"owner">> => << 3:4096 >>,
-        <<"target">> => << 4:256 >>,
-        <<"data">> => <<"DATA">>,
-        <<"special-key">> => <<"SPECIAL_VALUE">>
-    },
-    Encoded = convert(Msg, Codec, <<"structured@1.0">>, #{}),
-    Decoded = convert(Encoded, <<"structured@1.0">>, Codec, #{}),
-    ?assert(hb_message:match(Msg, Decoded)).
-
-signed_only_committed_data_field_test(Codec) ->
-    Msg = commit(#{ <<"data">> => <<"DATA">> }, hb:wallet(), Codec),
-    ?event({signed_msg, Msg}),
-    {ok, OnlyCommitted} = with_only_committed(Msg),
-    ?event({only_committed, OnlyCommitted}),
-    ?assert(verify(OnlyCommitted)).
-
-signed_nested_data_key_test(Codec) ->
-    Msg = #{
-        <<"layer">> => <<"outer">>,
-        <<"body">> =>
-            commit(
-                #{
-                    <<"layer">> => <<"inner">>,
-                    <<"data">> => <<"DATA">>
-                },
-                #{ priv_wallet => hb:wallet() },
-                Codec
-            )
-    },
-    Encoded = convert(Msg, Codec, #{}),
-    Decoded = convert(Encoded, <<"structured@1.0">>, Codec, #{}),
-    ?assert(hb_message:match(Msg, Decoded)).
-
-% %% @doc Test that different key encodings are converted to their corresponding
-% %% TX fields.
-% key_encodings_to_tx_test() ->
-%     Msg = #{
-%         <<"last_tx">> => << 2:256 >>,
-%         <<"owner">> => << 3:4096 >>,
-%         <<"target">> => << 4:256 >>
-%     },
-%     TX = message_to_tx(Msg),
-%     ?event({key_encodings_to_tx, {msg, Msg}, {tx, TX}}),
-%     ?assertEqual(maps:get(<<"last_tx">>, Msg), TX#tx.last_tx),
-%     ?assertEqual(maps:get(<<"owner">>, Msg), TX#tx.owner),
-%     ?assertEqual(maps:get(<<"target">>, Msg), TX#tx.target).
-
-%% @doc Test that the message matching function works.
-match_test(Codec) ->
-    Msg = #{ <<"a">> => 1, <<"b">> => 2 },
-    Encoded = convert(Msg, Codec, #{}),
-    Decoded = convert(Encoded, <<"structured@1.0">>, Codec, #{}),
-    ?assert(match(Msg, Decoded)).
-
-binary_to_binary_test(<<"flat@1.0">>) -> ok;
-binary_to_binary_test(Codec) ->
-    % Serialization must be able to turn a raw binary into a TX, then turn
-    % that TX back into a binary and have the result match the original.
-    Bin = <<"THIS IS A BINARY, NOT A NORMAL MESSAGE">>,
-    Encoded = convert(Bin, Codec, #{}),
-    Decoded = convert(Encoded, <<"structured@1.0">>, Codec, #{}),
-    ?assertEqual(Bin, Decoded).
-
-%% @doc Structured field parsing tests.
-structured_field_atom_parsing_test(Codec) ->
-    Msg = #{ highly_unusual_http_header => highly_unusual_value },
-    Encoded = convert(Msg, Codec, #{}),
-    Decoded = convert(Encoded, <<"structured@1.0">>, Codec, #{}),
-    ?assert(match(Msg, Decoded)).
-
-structured_field_decimal_parsing_test(Codec) ->
-    Msg = #{ integer_field => 1234567890 },
-    Encoded = convert(Msg, Codec, #{}),
-    Decoded = convert(Encoded, <<"structured@1.0">>, Codec, #{}),
-    ?assert(match(Msg, Decoded)).
-
-%% @doc Test that the data field is correctly managed when we have multiple
-%% uses for it (the 'data' key itself, as well as keys that cannot fit in
-%% tags).
-message_with_large_keys_test(Codec) ->
-    Msg = #{
-        <<"normal_key">> => <<"normal_value">>,
-        <<"large_key">> => << 0:((1 + 1024) * 8) >>,
-        <<"another_large_key">> => << 0:((1 + 1024) * 8) >>,
-        <<"another_normal_key">> => <<"another_normal_value">>
-    },
-    Encoded = convert(Msg, Codec, #{}),
-    Decoded = convert(Encoded, <<"structured@1.0">>, Codec, #{}),
-    ?assert(match(Msg, Decoded)).
-
-%% @doc Check that large keys and data fields are correctly handled together.
-nested_message_with_large_keys_and_content_test(Codec) ->
-    MainBodyKey =
-        case Codec of
-            <<"ans104@1.0">> -> <<"data">>;
-            _ -> <<"body">>
-        end,
-    Msg = #{
-        <<"normal_key">> => <<"normal_value">>,
-        <<"large_key">> => << 0:(1024 * 16) >>,
-        <<"another_large_key">> => << 0:(1024 * 16) >>,
-        <<"another_normal_key">> => <<"another_normal_value">>,
-        MainBodyKey => <<"Hey from the data field!">>
-    },
-    Encoded = convert(Msg, Codec, #{}),
-    Decoded = convert(Encoded, <<"structured@1.0">>, Codec, #{}),
-    ?event({matching, {input, Msg}, {output, Decoded}}),
-    ?assert(match(Msg, Decoded)).
-
-simple_nested_message_test(Codec) ->
-    Msg = #{
-        <<"a">> => <<"1">>,
-        <<"nested">> => #{ <<"b">> => <<"1">> },
-        <<"c">> => <<"3">>
-    },
-    Encoded = convert(Msg, Codec, #{}),
-    Decoded = convert(Encoded, <<"structured@1.0">>, Codec, #{}),
-    ?event({matching, {input, Msg}, {output, Decoded}}),
-    ?assert(
-        match(
-            Msg,
-            Decoded
-        )
-    ).
-
-nested_empty_map_test(Codec) ->
-    Msg = #{ <<"body">> => #{ <<"empty-map-test">> => #{}}},
-    Encoded = convert(Msg, Codec, #{}),
-    ?event({encoded, Encoded}),
-    Decoded = convert(Encoded, <<"structured@1.0">>, Codec, #{}),
-    ?event({decoded, Decoded}),
-    ?assert(match(Msg, Decoded)).
-
-%% @doc Test that the data field is correctly managed when we have multiple
-%% uses for it (the 'data' key itself, as well as keys that cannot fit in
-%% tags).
-nested_message_with_large_content_test(Codec) ->
-    MainBodyKey =
-        case Codec of
-            <<"ans104@1.0">> -> <<"data">>;
-            _ -> <<"body">>
-        end,
-    Msg = #{
-        <<"depth">> => <<"outer">>,
-        MainBodyKey => #{
-            <<"map_item">> =>
-                #{
-                    <<"depth">> => <<"inner">>,
-                    <<"large_data_inner">> => << 0:((1 + 1024) * 8) >>
-                },
-            <<"large_data_outer">> => << 0:((1 + 1024) * 8) >>
-        }
-    },
-    Encoded = convert(Msg, Codec, #{}),
-    ?event({encoded, Encoded}),
-    Decoded = convert(Encoded, <<"structured@1.0">>, Codec, #{}),
-    ?event({decoded, Decoded}),
-    ?assert(match(Msg, Decoded)).
-
-%% @doc Test that we can convert a 3 layer nested message into a tx record and back.
-deeply_nested_message_with_content_test(Codec) ->
-    MainBodyKey =
-        case Codec of
-            <<"ans104@1.0">> -> <<"data">>;
-            _ -> <<"body">>
-        end,
-    Msg = #{
-        <<"depth">> => <<"outer">>,
-        MainBodyKey => #{
-            <<"map_item">> =>
-                #{
-                    <<"depth">> => <<"inner">>,
-                    MainBodyKey => #{
-                        <<"depth">> => <<"innermost">>,
-                        MainBodyKey => <<"DATA">>
-                    }
-                }
-        }
-    },
-    Encoded = convert(Msg, Codec, #{}),
-    Decoded = convert(Encoded, <<"structured@1.0">>, Codec, #{}),
-    ?assert(match(Msg, Decoded)).
-
-deeply_nested_message_with_only_content(Codec) ->
-    MainBodyKey =
-        case Codec of
-            <<"ans104@1.0">> -> <<"data">>;
-            _ -> <<"body">>
-        end,
-    Msg = #{
-        <<"depth1">> => <<"outer">>,
-        MainBodyKey => #{
-            MainBodyKey => #{
-                MainBodyKey => <<"depth2-body">>
-            }
-        }
-    },
-    Encoded = convert(Msg, Codec, #{}),
-    ?event({encoded, Encoded}),
-    Decoded = convert(Encoded, <<"structured@1.0">>, Codec, #{}),
-    ?event({decoded, Decoded}),
-    ?assert(match(Msg, Decoded)).
-
-nested_structured_fields_test(Codec) ->
-    NestedMsg = #{ <<"a">> => #{ <<"b">> => 1 } },
-    Encoded = convert(NestedMsg, Codec, #{}),
-    Decoded = convert(Encoded, <<"structured@1.0">>, Codec, #{}),
-    ?assert(match(NestedMsg, Decoded)).
-
-nested_message_with_large_keys_test(Codec) ->
-    Msg = #{
-        <<"a">> => <<"1">>,
-        <<"long_data">> => << 0:((1 + 1024) * 8) >>,
-        <<"nested">> => #{ <<"b">> => <<"1">> },
-        <<"c">> => <<"3">>
-    },
-    Encoded = convert(Msg, Codec, #{}),
-    Decoded = convert(Encoded, <<"structured@1.0">>, Codec, #{}),
-    ?assert(match(Msg, Decoded)).
-
-signed_message_encode_decode_verify_test(Codec) ->
-    Msg = #{
-        <<"test-data">> => <<"TEST DATA">>,
-        <<"test-key">> => <<"TEST VALUE">>
-    },
-    {ok, SignedMsg} =
-        dev_message:commit(
-            Msg,
-            #{ <<"commitment-device">> => Codec },
-            #{ priv_wallet => hb:wallet() }
-        ),
-    ?event({signed_msg, SignedMsg}),
-    ?assertEqual(true, verify(SignedMsg)),
-    ?event({verified, SignedMsg}),
-    Encoded = convert(SignedMsg, Codec, #{}),
-    ?event({msg_encoded_as_codec, Encoded}),
-    Decoded = convert(Encoded, <<"structured@1.0">>, Codec, #{}),
-    ?event({decoded, Decoded}),
-    ?assertEqual(true, verify(Decoded)),
-    ?assert(match(SignedMsg, Decoded)).
-
-complex_signed_message_test(Codec) ->
-    Msg = #{
-        <<"data">> => <<"TEST_DATA">>,
-        <<"deep_data">> => #{
-            <<"data">> => <<"DEEP_DATA">>,
-            <<"complex_key">> => 1337,
-            <<"list">> => [1,2,3]
-        }
-    },
-    {ok, SignedMsg} =
-        dev_message:commit(
-            Msg,
-            #{ <<"commitment-device">> => Codec },
-            #{ priv_wallet => hb:wallet() }
-        ),
-    Encoded = convert(SignedMsg, Codec, #{}),
-    ?event({encoded, Encoded}),
-    Decoded = convert(Encoded, <<"structured@1.0">>, Codec, #{}),
-    ?event({decoded, Decoded}),
-    ?assertEqual(true, verify(Decoded)),
-    ?assert(match(SignedMsg, Decoded)).
-
-% multisignature_test(Codec) ->
-%     Wallet1 = ar_wallet:new(),
-%     Wallet2 = ar_wallet:new(),
-%     Msg = #{
-%         <<"data">> => <<"TEST_DATA">>,
-%         <<"test_key">> => <<"TEST_VALUE">>
-%     },
-%     {ok, SignedMsg} =
-%         dev_message:commit(
-%             Msg,
-%             #{ <<"commitment-device">> => Codec },
-%             #{ priv_wallet => Wallet1 }
-%         ),
-%     ?event({signed_msg, SignedMsg}),
-%     {ok, MsgSignedTwice} =
-%         dev_message:commit(
-%             SignedMsg,
-%             #{ <<"commitment-device">> => Codec },
-%             #{ priv_wallet => Wallet2 }
-%         ),
-%     ?event({signed_msg_twice, MsgSignedTwice}),
-%     ?assert(verify(MsgSignedTwice)),
-%     {ok, Committers} = dev_message:committers(MsgSignedTwice),
-%     ?event({committers, Committers}),
-%     ?assert(lists:member(hb_util:human_id(ar_wallet:to_address(Wallet1)), Committers)),
-%     ?assert(lists:member(hb_util:human_id(ar_wallet:to_address(Wallet2)), Committers)).
-
-deep_multisignature_test() ->
-    % Only the `httpsig@1.0' codec supports multisignatures.
-    Codec = <<"httpsig@1.0">>,
-    Wallet1 = ar_wallet:new(),
-    Wallet2 = ar_wallet:new(),
-    Msg = #{
-        <<"data">> => <<"TEST_DATA">>,
-        <<"test_key">> => <<"TEST_VALUE">>,
-        <<"body">> => #{
-            <<"nested_key">> => <<"NESTED_VALUE">>
-        }
-    },
-    {ok, SignedMsg} =
-        dev_message:commit(
-            Msg,
-            #{ <<"commitment-device">> => Codec },
-            #{ priv_wallet => Wallet1 }
-        ),
-    ?event({signed_msg, SignedMsg}),
-    {ok, MsgSignedTwice} =
-        dev_message:commit(
-            SignedMsg,
-            #{ <<"commitment-device">> => Codec },
-            #{ priv_wallet => Wallet2 }
-        ),
-    ?event({signed_msg_twice, MsgSignedTwice}),
-    ?assert(verify(MsgSignedTwice)),
-    Committers = hb_message:signers(MsgSignedTwice),
-    ?event({committers, Committers}),
-    ?assert(lists:member(hb_util:human_id(ar_wallet:to_address(Wallet1)), Committers)),
-    ?assert(lists:member(hb_util:human_id(ar_wallet:to_address(Wallet2)), Committers)).
-
-tabm_ao_ids_equal_test(Codec) ->
-    Msg = #{
-        <<"data">> => <<"TEST_DATA">>,
-        <<"deep_data">> => #{
-            <<"data">> => <<"DEEP_DATA">>,
-            <<"complex_key">> => 1337,
-            <<"list">> => [1,2,3]
-        }
-    },
-    Encoded = convert(Msg, Codec, #{}),
-    ?event({encoded, Encoded}),
-    Decoded = convert(Encoded, <<"structured@1.0">>, Codec, #{}),
-    ?event({decoded, Decoded}),
-    ?assertEqual(
-        dev_message:id(Msg, #{ <<"committers">> => <<"none">>}, #{}),
-        dev_message:id(Decoded, #{ <<"committers">> => <<"none">>}, #{})
-    ).
-
-signed_deep_message_test(Codec) ->
-    Msg = #{
-        <<"test_key">> => <<"TEST_VALUE">>,
-        <<"body">> => #{
-            <<"nested_key">> =>
-                #{
-                    <<"body">> => <<"NESTED_DATA">>,
-                    <<"nested_key">> => <<"NESTED_VALUE">>
-                },
-            <<"nested_key2">> => <<"NESTED_VALUE2">>
-        }
-    },
-    EncDec = convert(convert(Msg, Codec, #{}), <<"structured@1.0">>, Codec, #{}),
-    ?event({enc_dec, EncDec}),
-    {ok, SignedMsg} =
-        dev_message:commit(
-            EncDec,
-            #{ <<"commitment-device">> => Codec },
-            #{ priv_wallet => hb:wallet() }
-        ),
-    ?event({signed_msg, SignedMsg}),
-    {ok, Res} = dev_message:verify(SignedMsg, #{ <<"committers">> => <<"all">>}, #{}),
-    ?event({verify_res, Res}),
-    ?assertEqual(true, verify(SignedMsg)),
-    ?event({verified, SignedMsg}),
-    Encoded = convert(SignedMsg, Codec, #{}),
-    ?event({encoded, Encoded}),
-    Decoded = convert(Encoded, <<"structured@1.0">>, Codec, #{}),
-    ?event({decoded, Decoded}),
-    {ok, DecodedRes} = dev_message:verify(Decoded, #{ <<"committers">> => <<"all">>}, #{}),
-    ?event({verify_decoded_res, DecodedRes}),
-    ?assert(
-        match(
-            SignedMsg,
-            Decoded
-        )
-    ).
-
-signed_list_test(Codec) ->
-    Msg = #{ <<"key-with-list">> => [1.0, 2.0, 3.0] },
-    Signed = commit(Msg, hb:wallet(), Codec),
-    ?assert(verify(Signed)),
-    Encoded = convert(Signed, Codec, #{}),
-    ?event({encoded, Encoded}),
-    Decoded = convert(Encoded, <<"structured@1.0">>, Codec, #{}),
-    ?event({decoded, Decoded}),
-    ?assert(verify(Decoded)),
-    ?assert(match(Signed, Decoded)).
-
-unsigned_id_test(Codec) ->
-    Msg = #{ <<"data">> => <<"TEST_DATA">> },
-    Encoded = convert(Msg, Codec, #{}),
-    Decoded = convert(Encoded, <<"structured@1.0">>, Codec, #{}),
-    ?assertEqual(
-        dev_message:id(Decoded, #{ <<"committers">> => <<"none">>}, #{}),
-        dev_message:id(Msg, #{ <<"committers">> => <<"none">>}, #{})
-    ).
-
-% signed_id_test_disabled() ->
-%     TX = #tx {
-%         data = <<"TEST_DATA">>,
-%         tags = [{<<"TEST_KEY">>, <<"TEST_VALUE">>}]
-%     },
-%     SignedTX = ar_bundles:sign_item(TX, hb:wallet()),
-%     ?assert(ar_bundles:verify_item(SignedTX)),
-%     SignedMsg = hb_codec_tx:from(SignedTX),
-%     ?assertEqual(
-%         hb_util:encode(ar_bundles:id(SignedTX, signed)),
-%         hb_util:id(SignedMsg, signed)
-%     ).
-
-message_with_simple_embedded_list_test(Codec) ->
-    Msg = #{ <<"a">> => [<<"1">>, <<"2">>, <<"3">>] },
-    Encoded = convert(Msg, Codec, #{}),
-    Decoded = convert(Encoded, <<"structured@1.0">>, Codec, #{}),
-    ?assert(match(Msg, Decoded)).
-
-empty_string_in_tag_test(Codec) ->
-    Msg =
-        #{
-            dev =>
-                #{
-                    <<"stderr">> => <<"">>,
-                    <<"stdin">> => <<"b">>,
-                    <<"stdout">> => <<"c">>
-                }
-        },
-    Encoded = convert(Msg, Codec, #{}),
-    Decoded = convert(Encoded, <<"structured@1.0">>, Codec, #{}),
-    ?assert(match(Msg, Decoded)).
-
-hashpath_sign_verify_test(Codec) ->
-    Msg =
-        #{
-            <<"test_key">> => <<"TEST_VALUE">>,
-            <<"body">> => #{
-                <<"nested_key">> =>
-                    #{
-                        <<"body">> => <<"NESTED_DATA">>,
-                        <<"nested_key">> => <<"NESTED_VALUE">>
-                    },
-                <<"nested_key2">> => <<"NESTED_VALUE2">>
-            },
-            <<"priv">> => #{
-                <<"hashpath">> =>
-                    hb_path:hashpath(
-                        hb_util:human_id(crypto:strong_rand_bytes(32)),
-                        hb_util:human_id(crypto:strong_rand_bytes(32)),
-                        fun hb_crypto:sha256_chain/2,
-                        #{}
-                    )
-            }
-        },
-    ?event({msg, {explicit, Msg}}),
-    SignedMsg = commit(Msg, hb:wallet(), Codec),
-    ?event({signed_msg, {explicit, SignedMsg}}),
-    {ok, Res} = dev_message:verify(SignedMsg, #{ <<"committers">> => <<"all">>}, #{}),
-    ?event({verify_res, {explicit, Res}}),
-    ?assert(verify(SignedMsg)),
-    ?event({verified, {explicit, SignedMsg}}),
-    Encoded = convert(SignedMsg, Codec, #{}),
-    ?event({encoded, Encoded}),
-    Decoded = convert(Encoded, <<"structured@1.0">>, Codec, #{}),
-    ?event({decoded, Decoded}),
-    ?assert(verify(Decoded)),
-    ?assert(
-        match(
-            SignedMsg,
-            Decoded
-        )
-    ).
-
-signed_message_with_derived_components_test(Codec) ->
-    Msg = #{
-        <<"path">> => <<"/test">>,
-        <<"authority">> => <<"example.com">>,
-        <<"scheme">> => <<"https">>,
-        <<"method">> => <<"GET">>,
-        <<"target-uri">> => <<"/test">>,
-        <<"request-target">> => <<"/test">>,
-        <<"status">> => <<"200">>,
-        <<"reason-phrase">> => <<"OK">>,
-        <<"body">> => <<"TEST_DATA">>,
-        <<"content-digest">> => <<"TEST_DIGEST">>,
-        <<"normal">> => <<"hello">>
-    },
-    {ok, SignedMsg} =
-        dev_message:commit(
-            Msg,
-            #{ <<"commitment-device">> => Codec },
-            #{ priv_wallet => hb:wallet() }
-        ),
-    ?event({signed_msg, SignedMsg}),
-    ?assert(verify(SignedMsg)),
-    Encoded = convert(SignedMsg, Codec, #{}),
-    ?event({encoded, Encoded}),
-    Decoded = convert(Encoded, <<"structured@1.0">>, Codec, #{}),
-    ?event({decoded, Decoded}),
-    ?assert(verify(Decoded)),
-    ?assert(match(SignedMsg, Decoded)).
-
-committed_keys_test(Codec) ->
-    Msg = #{ <<"a">> => 1, <<"b">> => 2, <<"c">> => 3 },
-    Signed = commit(Msg, hb:wallet(), Codec),
-    CommittedKeys = committed(Signed),
-    ?event({committed_keys, CommittedKeys}),
-    ?assert(verify(Signed)),
-    ?assert(lists:member(<<"a">>, CommittedKeys)),
-    ?assert(lists:member(<<"b">>, CommittedKeys)),
-    ?assert(lists:member(<<"c">>, CommittedKeys)),
-    MsgToFilter = Signed#{ <<"bad-key">> => <<"BAD VALUE">> },
-    ?assert(not lists:member(<<"bad-key">>, committed(MsgToFilter))).
-
-committed_empty_keys_test(Codec) ->
-    Msg = #{
-        <<"very">> => <<>>,
-        <<"exciting">> => #{},
-        <<"values">> => [],
-        <<"non-empty">> => <<"TEST">>
-    },
-    Signed = commit(Msg, hb:wallet(), Codec),
-    ?assert(verify(Signed)),
-    CommittedKeys = committed(Signed),
-    ?event({committed_keys, CommittedKeys}),
-    ?assert(lists:member(<<"very">>, CommittedKeys)),
-    ?assert(lists:member(<<"exciting">>, CommittedKeys)),
-    ?assert(lists:member(<<"values">>, CommittedKeys)),
-    ?assert(lists:member(<<"non-empty">>, CommittedKeys)).
-
-deeply_nested_committed_keys_test() ->
-    Msg = #{
-        <<"a">> => 1,
-        <<"b">> => #{ <<"c">> => #{ <<"d">> => <<0:((1 + 1024) * 1024)>> } },
-        <<"e">> => <<0:((1 + 1024) * 1024)>>
-    },
-    Signed = commit(Msg, hb:wallet()),
-    {ok, WithOnlyCommitted} = with_only_committed(Signed),
-    ?event({with_only_committed, WithOnlyCommitted}),
-    ?assert(
-        match(
-            Msg,
-            maps:without([<<"commitments">>], WithOnlyCommitted)
-        )
-    ).
-
-signed_with_inner_signed_message_test(Codec) ->
-    Wallet = hb:wallet(),
-    Msg = commit(#{
-        <<"a">> => 1,
-        <<"inner">> =>
-            maps:merge(
-                commit(
-                    #{
-                        <<"c">> => <<"abc">>,
-                        <<"e">> => 5
-                    },
-                    Wallet,
-                    Codec
-                ),
-                % Uncommitted keys that should be ripped out of the inner message
-                % by `with_only_committed'. These should still be present in the
-                % `with_only_committed' outer message. For now, only `httpsig@1.0'
-                % supports stripping non-committed keys.
-                case Codec of
-                    <<"httpsig@1.0">> ->
-                        #{
-                            <<"f">> => 6,
-                            <<"g">> => 7
-                        };
-                    _ -> #{}
-                end
-            )
-    }, Wallet, Codec),
-    ?event({initial_msg, Msg}),
-    % 1. Verify the outer message without changes.
-    ?assert(verify(Msg)),
-    {ok, CommittedInner} = with_only_committed(maps:get(<<"inner">>, Msg)),
-    ?event({committed_inner, CommittedInner}),
-    ?event({inner_committers, hb_message:signers(CommittedInner)}),
-    % 2. Verify the inner message without changes.
-    ?assert(verify(CommittedInner, signers)),
-    % 3. Convert the message to the format and back.
-    Encoded = convert(Msg, Codec, #{}),
-    ?event({encoded, Encoded}),
-    %?event({encoded_body, {string, maps:get(<<"body">>, Encoded)}}, #{}),
-    Decoded = convert(Encoded, <<"structured@1.0">>, Codec, #{}),
-    ?event({decoded, Decoded}),
-    % 4. Verify the outer message after decode.
-    ?assert(match(Msg, Decoded)),
-    ?assert(verify(Decoded)),
-    % 5. Verify the inner message from the converted message, applying
-    % `with_only_committed' first.
-    InnerDecoded = maps:get(<<"inner">>, Decoded),
-    ?event({inner_decoded, InnerDecoded}),
-    % Applying `with_only_committed' should verify the inner message.
-    {ok, CommittedInnerOnly} = with_only_committed(InnerDecoded),
-    ?event({committed_inner_only, CommittedInnerOnly}),
-    ?assert(verify(CommittedInnerOnly, signers)).
-
-large_body_committed_keys_test(Codec) ->
-    case Codec of
-        <<"httpsig@1.0">> ->
-            Msg = #{
-                <<"a">> => 1,
-                <<"b">> => 2,
-                <<"c">> => #{ <<"d">> => << 1:((1 + 1024) * 1024) >> }
-            },
-            Encoded = convert(Msg, Codec, #{}),
-            ?event({encoded, Encoded}),
-            Decoded = convert(Encoded, <<"structured@1.0">>, Codec, #{}),
-            ?event({decoded, Decoded}),
-            Signed = commit(Decoded, hb:wallet(), Codec),
-            ?event({signed, Signed}),
-            CommittedKeys = committed(Signed),
-            ?assert(lists:member(<<"a">>, CommittedKeys)),
-            ?assert(lists:member(<<"b">>, CommittedKeys)),
-            ?assert(lists:member(<<"c">>, CommittedKeys)),
-            MsgToFilter = Signed#{ <<"bad-key">> => <<"BAD VALUE">> },
-            ?assert(not lists:member(<<"bad-key">>, committed(MsgToFilter)));
-        _ ->
-            skip
-    end.
-
-sign_node_message_test(Codec) ->
-    Msg = hb_message:commit(hb_opts:default_message(), hb:wallet(), Codec),
-    ?event({committed, Msg}),
-    ?assert(verify(Msg)),
-    Encoded = convert(Msg, Codec, #{}),
-    ?event({encoded, Encoded}),
-    Decoded = convert(Encoded, <<"structured@1.0">>, Codec, #{}),
-    ?event({decoded, Decoded}),
-    ?assert(match(Msg, Decoded)),
-    ?assert(verify(Decoded)).
-
-nested_body_list_test(Codec) ->
-    Msg = #{
-        <<"body">> =>
-            [
-                #{
-                    <<"test-key">> =>
-                        <<"TEST VALUE #", (integer_to_binary(X))/binary>>
-                }
-            ||
-                X <- lists:seq(1, 3)
-            ]
-    },
-    Encoded = convert(Msg, Codec, #{}),
-    ?event(encoded, {encoded, Encoded}),
-    Decoded = convert(Encoded, <<"structured@1.0">>, Codec, #{}),
-    ?event({decoded, Decoded}),
-    ?assert(match(Msg, Decoded)).
-
-recursive_nested_list_test(Codec) ->
-    % This test is to ensure that the codec can handle arbitrarily deep nested
-    % lists.
-    Msg = #{
-        <<"body">> =>
-            [
-                [
-                    [
-                        <<
-                            "TEST VALUE #",
-                            (integer_to_binary(X))/binary,
-                            "-",
-                            (integer_to_binary(Y))/binary,
-                            "-",
-                            (integer_to_binary(Z))/binary
-                        >>
-                    ||
-                        Z <- lists:seq(1, 3)
-                    ]
-                ||
-                    Y <- lists:seq(1, 3)
-                ]
-            ||
-                X <- lists:seq(1, 3)
-            ]
-    },
-    Encoded = convert(Msg, Codec, #{}),
-    ?event(encoded, {encoded, Encoded}),
-    Decoded = convert(Encoded, <<"structured@1.0">>, Codec, #{}),
-    ?event({decoded, Decoded}),
-    ?assert(match(Msg, Decoded)).
-
-priv_survives_conversion_test(<<"ans104@1.0">>) -> skip;
-priv_survives_conversion_test(<<"json@1.0">>) -> skip;
-priv_survives_conversion_test(Codec) ->
-    Msg = #{
-        <<"data">> => <<"TEST_DATA">>,
-        <<"priv">> => #{ <<"test_key">> => <<"TEST_VALUE">> }
-    },
-    Encoded = convert(Msg, Codec, #{}),
-    ?event({encoded, Encoded}),
-    Decoded = convert(Encoded, <<"structured@1.0">>, Codec, #{}),
-    ?event({decoded, Decoded}),
-    ?assert(match(Msg, Decoded)),
-    ?assertMatch(
-        #{ <<"test_key">> := <<"TEST_VALUE">> },
-        maps:get(<<"priv">>, Decoded, #{})
-    ).
-
-encode_balance_table(Size, Codec) ->
-    Msg =
-        #{
-            hb_util:encode(crypto:strong_rand_bytes(32)) =>
-                rand:uniform(1_000_000_000_000_000)
-        ||
-            _ <- lists:seq(1, Size)
-        },
-    Encoded = convert(Msg, Codec, #{}),
-    ?event({encoded, {explicit, Encoded}}),
-    Decoded = convert(Encoded, <<"structured@1.0">>, Codec, #{}),
-    ?event({decoded, Decoded}),
-    ?assert(match(Msg, Decoded)).
-
-encode_small_balance_table_test(Codec) ->
-    encode_balance_table(5, Codec).
-
-encode_large_balance_table_test(Codec) ->
-    encode_balance_table(1000, Codec).
-
-%%% Test helpers
-
-test_codecs() ->
-    [
-        <<"structured@1.0">>,
-        <<"httpsig@1.0">>,
-        <<"flat@1.0">>,
-        <<"ans104@1.0">>,
-        <<"json@1.0">>
-    ].
-
-generate_test_suite(Suite) ->
-    lists:map(
-        fun(CodecName) ->
-            {foreach,
-                fun() -> ok end,
-                fun(_) -> ok end,
-                [
-                    {
-                        << CodecName/binary, ": ", (list_to_binary(Desc))/binary >>,
-                        fun() -> Test(CodecName) end
-                    }
-                ||
-                    {Desc, Test} <- Suite
-                ]
-            }
-        end,
-        test_codecs()
-    ).
-
-message_suite_test_() ->
-    generate_test_suite([
-        {"basic map codec test", fun basic_map_codec_test/1},
-        {"set body codec test", fun set_body_codec_test/1},
-        {"match test", fun match_test/1},
-        {"single layer message to encoding test",
-            fun single_layer_message_to_encoding_test/1},
-        {"TABM AO-Core ids equal test", fun tabm_ao_ids_equal_test/1},
-        {"message with large keys test", fun message_with_large_keys_test/1},
-        {"nested message with large keys and content test",
-            fun nested_message_with_large_keys_and_content_test/1},
-        {"simple nested message test", fun simple_nested_message_test/1},
-        {"nested empty map test", fun nested_empty_map_test/1},
-        {"nested message with large content test",
-            fun nested_message_with_large_content_test/1},
-        {"deeply nested message with content test",
-            fun deeply_nested_message_with_content_test/1},
-        {"deeply nested message with only content test",
-            fun deeply_nested_message_with_only_content/1},
-        {"structured field atom parsing test",
-            fun structured_field_atom_parsing_test/1},
-        {"structured field decimal parsing test",
-            fun structured_field_decimal_parsing_test/1},
-        {"binary to binary test", fun binary_to_binary_test/1},
-        {"nested structured fields test", fun nested_structured_fields_test/1},
-        {"nested message with large keys test",
-            fun nested_message_with_large_keys_test/1},
-        {"message with simple embedded list test",
-            fun message_with_simple_embedded_list_test/1},
-        {"empty string in tag test", fun empty_string_in_tag_test/1},
-        {"signed item to message and back test",
-            fun signed_message_encode_decode_verify_test/1},
-        {"signed deep serialize and deserialize test",
-            fun signed_deep_message_test/1},
-        {"nested data key test", fun signed_nested_data_key_test/1},
-        {"signed only committed data field test", fun signed_only_committed_data_field_test/1},
-        {"unsigned id test", fun unsigned_id_test/1},
-        {"complex signed message test", fun complex_signed_message_test/1},
-        {"signed message with hashpath test", fun hashpath_sign_verify_test/1},
-        {"message with derived components test", fun signed_message_with_derived_components_test/1},
-        {"committed keys test", fun committed_keys_test/1},
-        {"committed empty keys test", fun committed_empty_keys_test/1},
-        {"large body committed keys test", fun large_body_committed_keys_test/1},
-        {"signed list http response test", fun signed_list_test/1},
-        {"signed with inner signed test", fun signed_with_inner_signed_message_test/1},
-        {"priv survives conversion test", fun priv_survives_conversion_test/1},
-        {"sign node message test", fun sign_node_message_test/1},
-        {"nested list test", fun nested_body_list_test/1},
-        {"recursive nested list test", fun recursive_nested_list_test/1},
-        {"encode small balance table test", fun encode_small_balance_table_test/1},
-        {"encode large balance table test", fun encode_large_balance_table_test/1}
-    ]).
-
-run_test() ->
-    encode_balance_table(1000, <<"httpsig@1.0">>).
-=======
-    lists:zip(Keys, tl(tuple_to_list(#tx{}))).
->>>>>>> 5586be7d
+    lists:zip(Keys, tl(tuple_to_list(#tx{}))).