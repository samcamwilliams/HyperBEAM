--- conflicted
+++ resolved
@@ -440,18 +440,11 @@
             X2 when is_list(X2) -> X2;
             CommitmentDescriptor -> hb_ao:normalize_key(CommitmentDescriptor)
         end,
-<<<<<<< HEAD
-    ?event({commitment_ids_from_request,
-        {req_commitments, ReqCommitments},
-        {req_committers, ReqCommitters}
-    }),
-=======
     ?event(debug_commitments,
         {commitment_ids_from_request,
             {req_commitments, ReqCommitments},
             {req_committers, ReqCommitters}}
     ),
->>>>>>> 5586be7d
     % Get the commitments to verify.
     FromCommitmentIDs =
         case ReqCommitments of
