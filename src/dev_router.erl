%%% @doc A device that routes outbound messages from the node to their
%%% appropriate network recipients via HTTP. All messages are initially
%%% routed to a single process per node, which then load-balances them
%%% between downstream workers that perform the actual requests.
%%% 
%%% The routes for the router are defined in the `routes' key of the `Opts',
%%% as a precidence-ordered list of maps. The first map that matches the
%%% message will be used to determine the route.
%%% 
%%% Multiple nodes can be specified as viable for a single route, with the
%%% `Choose' key determining how many nodes to choose from the list (defaulting
%%% to 1). The `Strategy' key determines the load distribution strategy,
%%% which can be one of `Random', `By-Base', or `Nearest'. The route may also 
%%% define additional parallel execution parameters, which are used by the
%%% `hb_http' module to manage control of requests.
%%% 
%%% The structure of the routes should be as follows:
%%% <pre>
%%%     Node?: The node to route the message to.
%%%     Nodes?: A list of nodes to route the message to.
%%%     Strategy?: The load distribution strategy to use.
%%%     Choose?: The number of nodes to choose from the list.
%%%     Template?: A message template to match the message against, either as a
%%%                map or a path regex.
%%% </pre>
-module(dev_router).
-export([routes/3, route/2, route/3, preprocess/3]).
-export([match/3, register/3]).
-include_lib("eunit/include/eunit.hrl").
-include("include/hb.hrl").

%% A exposed register function that allows telling the current node to register
%% a new route with a remote router node. This function should also be itempotent
%% so that it can be called only once.
register(_M1, _M2, Opts) ->
    Registered = hb_opts:get(router_registered, false, Opts),
    % Check if the route is already registered
    case Registered of
        true ->
            {error, <<"Route already registered.">>};
        false ->
            % Validate node history
            case hb_opts:validate_node_history(Opts) of
                {ok, _} ->
                    RouterNode = hb_opts:get(<<"router_peer_location">>, not_found, Opts),
                    Prefix = hb_opts:get(<<"router_prefix">>, not_found, Opts),
                    Price = hb_opts:get(<<"router_price">>, not_found, Opts),
                    Template = hb_opts:get(<<"router_template">>, not_found, Opts),
                    % Check if any required parameters are missing
                    Missing = [
                        {<<"router_peer_location">>, RouterNode},
                        {<<"router_prefix">>, Prefix},
                        {<<"router_price">>, Price},
                        {<<"router_template">>, Template}
                    ],
                    MissingParams = 
                        [Param || {Param, Value} <- Missing, Value =:= not_found],
                    {ok, Attestion} = dev_snp:generate(
                        #{}, 
                        #{}, 
                        #{ 
                            priv_wallet => hb:wallet(), 
                            snp_trusted => hb_opts:get(snp_trusted, [#{}], Opts)
                        }
                    ),
                    ?event(debug_register, {attestion, Attestion}),
                    case MissingParams of
                        [] ->
                            case hb_http:post(RouterNode, #{
                                <<"path">> => <<"/router~node-process@1.0/schedule">>,
                                <<"method">> => <<"POST">>,
                                <<"body">> =>
                                    hb_message:commit(
                                        #{
                                            <<"path">> => <<"register">>,
                                            <<"route">> =>
                                                #{
                                                    <<"prefix">> => Prefix,
                                                    <<"template">> => Template,
                                                    <<"price">> => Price
                                                },
                                            <<"body">> => Attestion
                                        },
                                        Opts
                                    )
                            }, Opts) of
                                {ok, _} ->
                                    hb_http_server:set_opts(
                                        Opts#{ router_registered => true }
                                    ),
                                    {ok, <<"Route registered.">>};
                                {error, _} ->
                                    {error, <<"Failed to register route.">>}
                            end;
                        _ ->
                            % Some parameters are missing, return error message
                            ParamList = lists:foldl(
                                fun(Param, Acc) ->
                                    case Acc of
                                        <<>> -> Param;
                                        _ -> <<Acc/binary, ", ", Param/binary>>
                                    end
                                end,
                                <<>>,
                                MissingParams
                            ),
                            ErrorMsg = <<"Missing required parameters: ", ParamList/binary>>,
                            {error, ErrorMsg}
                    end;
                {error, Reason} ->
                    % Node history validation failed
                    {error, Reason}
            end
    end.

%% @doc Device function that returns all known routes.
routes(M1, M2, Opts) ->
    ?event({routes_msg, M1, M2}),
    Routes = load_routes(Opts),
    ?event({routes, Routes}),
    case hb_ao:get(<<"method">>, M2, Opts) of
        <<"POST">> ->
            Owner = hb_opts:get(operator, undefined, Opts),
            RouteOwners = hb_opts:get(route_owners, [Owner], Opts),
            Signers = hb_message:signers(M2),
            IsTrusted =
                lists:any(
                    fun(Signer) -> lists:member(Signer, Signers) end,
                    RouteOwners
                ),
            case IsTrusted of
                true ->
                    % Minimize the work performed by AO-Core to make the sort
                    % more efficient.
                    SortOpts = Opts#{ hashpath => ignore },
                    NewRoutes =
                        lists:sort(
                            fun(X, Y) ->
                                hb_ao:get(<<"priority">>, X, SortOpts)
                                    < hb_ao:get(<<"priority">>, Y, SortOpts)
                            end,
                            [M2|Routes]
                        ),
                    ok = hb_http_server:set_opts(Opts#{ routes => NewRoutes }),
                    {ok, <<"Route added.">>};
                false -> {error, not_authorized}
            end;
        _ ->
            {ok, Routes}
    end.

%% @doc Find the appropriate route for the given message. If we are able to 
%% resolve to a single host+path, we return that directly. Otherwise, we return
%% the matching route (including a list of nodes under `nodes') from the list of
%% routes.
%% 
%% If we have a route that has multiple resolving nodes, check
%% the load distribution strategy and choose a node. Supported strategies:
%% <pre>
%%           All: Return all nodes (default).
%%        Random: Distribute load evenly across all nodes, non-deterministically.
%%       By-Base: According to the base message's hashpath.
%%     By-Weight: According to the node's `weight' key.
%%       Nearest: According to the distance of the node's wallet address to the
%%                base message's hashpath.
%% </pre>
%% `By-Base' will ensure that all traffic for the same hashpath is routed to the
%% same node, minimizing work duplication, while `Random' ensures a more even
%% distribution of the requests.
%% 
%% Can operate as a `~router@1.0' device, which will ignore the base message,
%% routing based on the Opts and request message provided, or as a standalone
%% function, taking only the request message and the `Opts' map.
route(Msg, Opts) -> route(undefined, Msg, Opts).
route(_, Msg, Opts) ->
    Routes = load_routes(Opts),
    R = match_routes(Msg, Routes, Opts),
    ?event({find_route, {msg, Msg}, {routes, Routes}, {res, R}}),
    case (R =/= no_matches) andalso hb_ao:get(<<"node">>, R, Opts) of
        false -> {error, no_matches};
        Node when is_binary(Node) -> {ok, Node};
        Node when is_map(Node) -> apply_route(Msg, Node);
        not_found ->
            ModR = apply_routes(Msg, R, Opts),
            case hb_ao:get(<<"strategy">>, R, Opts) of
                not_found -> {ok, ModR};
                <<"All">> -> {ok, ModR};
                Strategy ->
                    ChooseN = hb_ao:get(<<"choose">>, R, 1, Opts),
                    % Get the first element of the path -- the `base' message
                    % of the request.
                    Base = extract_base(Msg, Opts),
                    Nodes = hb_ao:get(<<"nodes">>, ModR, Opts),
                    Chosen = choose(ChooseN, Strategy, Base, Nodes, Opts),
                    ?event({choose,
                        {strategy, Strategy},
                        {choose_n, ChooseN},
                        {base, Base},
                        {nodes, Nodes},
                        {chosen, Chosen}
                    }),
                    case Chosen of
                        [Node] when is_map(Node) ->
                            apply_route(Msg, Node);
                        [NodeURI] -> {ok, NodeURI};
                        _ChosenNodes ->
                            {ok,
                                hb_ao:set(
                                    <<"nodes">>,
                                    maps:map(
                                        fun(Node) ->
                                            hb_util:ok(apply_route(Msg, Node))
                                        end,
                                        Chosen
                                    ),
                                    Opts
                                )
                            }
                    end
            end
    end.

%% @doc Find the target path to route for a request message.
find_target_path(Msg, Opts) ->
    case hb_ao:get(<<"route-path">>, Msg, not_found, Opts) of
        not_found ->
            ?event({find_target_path, {msg, Msg}, {opts, Opts}, not_found}),
            hb_ao:get(<<"path">>, Msg, no_path, Opts);
        RoutePath -> RoutePath
    end.

%% @doc Load the current routes for the node. Allows either explicit routes from
%% the node message's `routes' key, or dynamic routes generated by resolving the
%% `route_provider' message.
load_routes(Opts) ->
    case hb_opts:get(route_provider, not_found, Opts) of
        not_found -> hb_opts:get(routes, [], Opts);
        RoutesProvider ->
            ProviderMsgs = hb_singleton:from(RoutesProvider),
            ?event({route_provider, ProviderMsgs}),
            case hb_ao:resolve_many(ProviderMsgs, Opts) of
                {ok, Routes} -> Routes;
                {error, Error} -> throw({routes, routes_provider_failed, Error})
            end
    end.

%% @doc Extract the base message ID from a request message. Produces a single
%% binary ID that can be used for routing decisions.
extract_base(#{ <<"path">> := Path }, Opts) ->
    extract_base(Path, Opts);
extract_base(RawPath, Opts) when is_binary(RawPath) ->
    BasePath = hb_path:hd(#{ <<"path">> => RawPath }, Opts),
    case ?IS_ID(BasePath) of
        true -> BasePath;
        false ->
            case binary:split(BasePath, [<<"\~">>, <<"?">>, <<"&">>], [global]) of
                [BaseMsgID|_] when ?IS_ID(BaseMsgID) -> BaseMsgID;
                _ -> hb_crypto:sha256(BasePath)
            end
    end.

%% @doc Generate a `uri' key for each node in a route.
apply_routes(Msg, R, Opts) ->
    Nodes = hb_ao:get(<<"nodes">>, R, Opts),
    NodesWithRouteApplied =
        lists:map(
            fun(N) ->
                ?event(debug, {apply_route, {msg, Msg}, {node, N}}),
                case apply_route(Msg, N) of
                    {ok, URI} when is_binary(URI) -> N#{ <<"uri">> => URI };
                    {ok, RMsg} -> maps:merge(N, RMsg);
                    {error, _} -> N
                end
            end,
            hb_util:message_to_ordered_list(Nodes)
        ),
    ?event(debug, {nodes_after_apply, NodesWithRouteApplied}),
    R#{ <<"nodes">> => NodesWithRouteApplied }.

%% @doc Apply a node map's rules for transforming the path of the message.
%% Supports the following keys:
%% - `opts': A map of options to pass to the request.
%% - `prefix': The prefix to add to the path.
%% - `suffix': The suffix to add to the path.
%% - `replace': A regex to replace in the path.
apply_route(Msg, Route = #{ <<"opts">> := Opts }) ->
    {ok, #{
        <<"opts">> => Opts,
        <<"uri">> => hb_util:ok(apply_route(Msg, maps:without([<<"opts">>], Route)))
    }};
apply_route(#{ <<"route-path">> := Path }, R) ->
    apply_route(#{ <<"path">> => Path }, R);
apply_route(#{ <<"path">> := Path }, #{ <<"prefix">> := Prefix }) ->
    {ok, <<Prefix/binary, Path/binary>>};
apply_route(#{ <<"path">> := Path }, #{ <<"suffix">> := Suffix }) ->
    {ok, <<Path/binary, Suffix/binary>>};
apply_route(#{ <<"path">> := Path }, #{ <<"match">> := Match, <<"with">> := With }) ->
    % Apply the regex to the path and replace the first occurrence.
    case re:replace(Path, Match, With, [global]) of
        NewPath when is_binary(NewPath) ->
            {ok, NewPath};
        _ -> {error, invalid_replace_args}
    end.

%% @doc Find the first matching template in a list of known routes. Allows the
%% path to be specified by either the explicit `path' (for internal use by this
%% module), or `route-path' for use by external devices and users.
match(Base, Req, Opts) ->
    ?event(debug_preprocess, {routeReq, Req}),
    ?event(debug_preprocess,
        {routes,
            hb_ao:get(<<"routes">>, {as, <<"message@1.0">>, Base}, [], Opts)}
        ),
    Match =
        match_routes(
            Req#{ <<"path">> => find_target_path(Req, Opts) },
            hb_ao:get(<<"routes">>, {as, <<"message@1.0">>, Base}, [], Opts),
            Opts
        ),
    case Match of
        no_matches -> {error, no_matching_route};
        _ -> {ok, Match}
    end.

match_routes(ToMatch, Routes, Opts) ->
    match_routes(
        ToMatch,
        Routes,
        hb_ao:keys(hb_ao:normalize_keys(Routes)),
        Opts
    ).
match_routes(#{ <<"path">> := Explicit = <<"http://", _/binary>> }, _, _, _) ->
    % If the route is an explicit HTTP URL, we can match it directly.
    #{ <<"node">> => Explicit, <<"reference">> => <<"explicit">> };
match_routes(#{ <<"path">> := Explicit = <<"https://", _/binary>> }, _, _, _) ->
    #{ <<"node">> => Explicit, <<"reference">> => <<"explicit">> };
match_routes(_, _, [], _) -> no_matches;
match_routes(ToMatch, Routes, [XKey|Keys], Opts) ->
    XM = hb_ao:get(XKey, Routes, Opts),
    Template =
        hb_ao:get(
            <<"template">>,
            XM,
            #{},
            Opts#{ hashpath => ignore }
        ),
    case template_matches(ToMatch, Template, Opts) of
        true -> XM#{ <<"reference">> => hb_path:to_binary([<<"routes">>, XKey]) };
        false -> match_routes(ToMatch, Routes, Keys, Opts)
    end.

%% @doc Check if a message matches a message template or path regex.
template_matches(ToMatch, Template, _Opts) when is_map(Template) ->
    hb_message:match(Template, ToMatch, primary);
template_matches(ToMatch, Regex, Opts) when is_binary(Regex) ->
    MsgPath = find_target_path(ToMatch, Opts),
    Matches = hb_path:regex_matches(MsgPath, Regex),
	?event(debug_template_matches, {matches, Matches, msg_path, MsgPath, regex, Regex}),
	Matches.

%% @doc Implements the load distribution strategies if given a cluster.
choose(0, _, _, _, _) -> [];
choose(N, <<"Random">>, _, Nodes, _Opts) ->
    Node = lists:nth(rand:uniform(length(Nodes)), Nodes),
    [Node | choose(N - 1, <<"Random">>, nop, lists:delete(Node, Nodes), _Opts)];
choose(N, <<"By-Weight">>, _, Nodes, Opts) ->
    ?event(debug, {nodes, Nodes}),
    NodesWithWeight =
        [
            { Node, hb_util:float(hb_ao:get(<<"weight">>, Node, Opts)) }
        ||
            Node <- Nodes
        ],
    Node = hb_util:weighted_random(NodesWithWeight),
    [
        Node
    |
        choose(N - 1, <<"By-Weight">>, nop, lists:delete(Node, Nodes), Opts)
    ];
choose(N, <<"By-Base">>, Hashpath, Nodes, Opts) when is_binary(Hashpath) ->
    choose(N, <<"By-Base">>, binary_to_bignum(Hashpath), Nodes, Opts);
choose(N, <<"By-Base">>, HashInt, Nodes, Opts) ->
    Node = lists:nth((HashInt rem length(Nodes)) + 1, Nodes),
    [
        Node
    |
        choose(
            N - 1,
            <<"By-Base">>,
            HashInt,
            lists:delete(Node, Nodes),
            Opts
        )
    ];
choose(N, <<"Nearest">>, HashPath, Nodes, Opts) ->
    BareHashPath = hb_util:native_id(HashPath),
    NodesWithDistances =
        lists:map(
            fun(Node) ->
                Wallet = hb_ao:get(<<"wallet">>, Node, Opts),
                DistanceScore =
                    field_distance(
                        hb_util:native_id(Wallet),
                        BareHashPath
                    ),
                {Node, DistanceScore}
            end,
            Nodes
        ),
    lists:reverse(
        element(1,
            lists:foldl(
                fun(_, {Current, Remaining}) ->
                    Res = {Lowest, _} = lowest_distance(Remaining),
                    {[Lowest|Current], lists:delete(Res, Remaining)}
                end,
                {[], NodesWithDistances},
                lists:seq(1, N)
            )
        )
    ).

%% @doc Calculate the minimum distance between two numbers
%% (either progressing backwards or forwards), assuming a
%% 256-bit field.
field_distance(A, B) when is_binary(A) ->
    field_distance(binary_to_bignum(A), B);
field_distance(A, B) when is_binary(B) ->
    field_distance(A, binary_to_bignum(B));
field_distance(A, B) ->
    AbsDiff = abs(A - B),
    min(AbsDiff, (1 bsl 256) - AbsDiff).

%% @doc Find the node with the lowest distance to the given hashpath.
lowest_distance(Nodes) -> lowest_distance(Nodes, {undefined, infinity}).
lowest_distance([], X) -> X;
lowest_distance([{Node, Distance}|Nodes], {CurrentNode, CurrentDistance}) ->
    case Distance of
        infinity -> lowest_distance(Nodes, {Node, Distance});
        _ when Distance < CurrentDistance ->
            lowest_distance(Nodes, {Node, Distance});
        _ -> lowest_distance(Nodes, {CurrentNode, CurrentDistance})
    end.

%% @doc Cast a human-readable or native-encoded ID to a big integer.
binary_to_bignum(Bin) when ?IS_ID(Bin) ->
    << Num:256/unsigned-integer >> = hb_util:native_id(Bin),
    Num.

%% @doc Preprocess a request to check if it should be relayed to a different node.
preprocess(_Msg1, Msg2, Opts) ->
    Req = hb_ao:get(<<"request">>, Msg2, Opts),
    ?event(debug_preprocess, {called_preprocess,Req}),
    TemplateRoutes = load_routes(Opts),
    ?event(debug_preprocess, {template_routes, TemplateRoutes}),
    {_, Match} = match(#{ <<"routes">> => TemplateRoutes }, Req, Opts),
    ?event(debug_preprocess, {match, Match}),
    case Match of
        no_matching_route -> 
            ?event(debug_preprocess, preprocessor_did_not_match),
            case hb_opts:get(router_preprocess_default, <<"local">>, Opts) of
                <<"local">> ->
                    ?event(debug_preprocess, executing_locally),
                    {ok, #{
                        <<"body">> =>
                            hb_ao:get(<<"body">>, Msg2, Opts#{ hashpath => ignore })
                    }};
                <<"error">> ->
                    ?event(debug_preprocess, preprocessor_returning_error),
                    {ok, #{
                        <<"body">> =>
                            [#{
                                <<"status">> => 404,
                                <<"message">> =>
                                    <<"No matching template found in the given routes.">>
                            }]
                    }}
            end;
        _ -> 
            ?event(debug_preprocess, {matched_route, Match}),
            {ok,
                #{
                    <<"body">> =>
                        [
                            #{ <<"device">> => <<"relay@1.0">> },
                            #{
                                <<"path">> => <<"call">>,
                                <<"target">> => <<"body">>,
                                <<"body">> =>
                                    hb_ao:get(
                                        <<"request">>,
                                        Msg2,
                                        Opts#{ hashpath => ignore }
                                    )
                            }
                        ]
                }
            }
    end.

%%% Tests

route_provider_test() ->
    Node = hb_http_server:start_node(#{
        route_provider => #{
            <<"path">> => <<"/test-key/routes">>,
            <<"test-key">> => #{
                <<"routes">> => [
                    #{
                        <<"template">> => <<"*">>,
                        <<"node">> => <<"testnode">>
                    }
                ]
            }
        }
    }),
    ?assertEqual(
        {ok, <<"testnode">>},
        hb_http:get(Node, <<"/~router@1.0/routes/1/node">>, #{})
    ).

dynamic_route_provider_test() ->
    {ok, Script} = file:read_file("test/test.lua"),
    Node = hb_http_server:start_node(#{
        route_provider => #{
            <<"device">> => <<"lua@5.3a">>,
            <<"path">> => <<"route_provider">>,
            <<"script">> => #{
                <<"content-type">> => <<"application/lua">>,
                <<"body">> => Script
            },
            <<"node">> => <<"test-dynamic-node">>
        },
        priv_wallet => ar_wallet:new()
    }),
    ?assertEqual(
        {ok, <<"test-dynamic-node">>},
        hb_http:get(Node, <<"/~router@1.0/routes/1/node">>, #{})
    ).

local_process_route_provider_test() ->
    {ok, Script} = file:read_file("test/test.lua"),
    Node = hb_http_server:start_node(#{
        priv_wallet => ar_wallet:new(),
        route_provider => #{
            <<"path">> => <<"/router~node-process@1.0/now/known-routes">>
        },
        node_processes => #{
            <<"router">> => #{
                <<"device">> => <<"process@1.0">>,
                <<"execution-device">> => <<"lua@5.3a">>,
                <<"scheduler-device">> => <<"scheduler@1.0">>,
                <<"script">> => #{
                    <<"content-type">> => <<"application/lua">>,
                    <<"body">> => Script
                },
                <<"node">> => <<"router-node">>,
                <<"function">> => <<"compute_routes">>
            }
        }
    }),
    ?assertEqual(
        {ok, <<"test1">>},
        hb_http:get(Node, <<"/~router@1.0/routes/1/template">>, #{})
    ),
    % Query the route 10 times with the same path. This should yield 2 different
    % results, as the route provider should choose 1 node of a set of 2 at random.
    Responses =
        lists:map(
            fun(_) ->
                hb_util:ok(
                    hb_http:get(
                        Node,
                        <<"/~router@1.0/route?route-path=test2">>,
                        #{
                            <<"route-path">> => <<"test2">>
                        }
                    )
                )
            end,
            lists:seq(1, 10)
        ),
    ?event({responses, Responses}),
    ?assertEqual(2, sets:size(sets:from_list(Responses))).

%% @doc Example of a Lua script being used as the `route_provider' for a
%% HyperBEAM node. The script utilized in this example dynamically adjusts the
%% likelihood of routing to a given node, depending upon price and performance.
local_dynamic_router_test() ->
    BenchRoutes = 50,
    {ok, Script} = file:read_file(<<"scripts/dynamic-router.lua">>),
    Run = hb_util:bin(rand:uniform(1337)),
    Node = hb_http_server:start_node(Opts = #{
        store => [
            #{
                <<"store-module">> => hb_store_fs,
                <<"prefix">> => <<"cache-TEST/dynrouter-", Run/binary>>
            }
        ],
        priv_wallet => ar_wallet:new(),
        route_provider => #{
            <<"path">> =>
                RouteProvider =
                    <<"/router~node-process@1.0/compute/routes~message@1.0">>
        },
        node_processes => #{
            <<"router">> => #{
                <<"device">> => <<"process@1.0">>,
                <<"execution-device">> => <<"lua@5.3a">>,
                <<"scheduler-device">> => <<"scheduler@1.0">>,
                <<"script">> => #{
                    <<"content-type">> => <<"application/lua">>,
                    <<"module">> => <<"dynamic-router">>,
                    <<"body">> => Script
                },
                % Set script-specific factors for the test
                <<"pricing-weight">> => 9,
                <<"performance-weight">> => 1,
                <<"score-preference">> => 4
            }
        }
    }),
    Store = hb_opts:get(store, no_store, Opts),
    ?event(debug_dynrouter, {store, Store}),
    % Register workers with the dynamic router with varied prices.
    lists:foreach(fun(X) ->
        hb_http:post(
            Node,
            #{
                <<"path">> => <<"/router~node-process@1.0/schedule">>,
                <<"method">> => <<"POST">>,
                <<"body">> =>
                    hb_message:commit(
                        #{
                            <<"path">> => <<"register">>,
                            <<"route">> =>
                                #{
                                    <<"prefix">> =>
                                        <<
                                            "https://test-node-",
                                                (hb_util:bin(X))/binary,
                                                ".com"
                                        >>,
                                    <<"template">> => <<"/.*~process@1.0/.*">>,
                                    <<"price">> => X * 250
                                }
                        },
                        Opts
                    )
            },
            Opts
        )
    end, lists:seq(1, 5)),
    % Force computation of the current state. This should be done with a 
    % background worker (ex: a `~cron@1.0/every' task).
    hb_http:get(Node, <<"/router~node-process@1.0/now">>, #{}),
    {ok, Routes} = hb_http:get(Node, RouteProvider, Opts),
    ?event(debug_dynrouter, {got_routes, Routes}),
    % Query the route 10 times with the same path. This should yield 2 different
    % results, as the route provider should choose 1 node of a set of 2 at random.
    BeforeExec = os:system_time(millisecond),
    Responses =
        lists:map(
            fun(_) ->
                hb_util:ok(
                    hb_http:get(
                        Node,
                        <<"/~router@1.0/route/uri?route-path=/procID~process@1.0/now">>,
                        #{}
                    )
                )
            end,
            lists:seq(1, BenchRoutes)
        ),
    AfterExec = os:system_time(millisecond),
    hb_util:eunit_print(
        "Calculated ~p routes in ~ps (~.2f routes/s)",
        [
            BenchRoutes,
            (AfterExec - BeforeExec) / 1000,
            BenchRoutes / ((AfterExec - BeforeExec) / 1000)
        ]
    ),
    % Calculate the distribution of the responses.
    UniqueResponses = sets:to_list(sets:from_list(Responses)),
    Dist =
        [
            {
                Resp,
                hb_util:count(Resp, Responses) / length(Responses)
            }
        ||
            Resp <- UniqueResponses
        ],
    ?event(debug_distribution, {distribution_of_responses, Dist}),
    ?assert(length(UniqueResponses) > 1).

%% @doc Example of a Lua script being used as the `route_provider' for a
%% HyperBEAM node. The script utilized in this example dynamically adjusts the
%% likelihood of routing to a given node, depending upon price and performance.
%% also include preprocessing support for routing
dynamic_router_test() ->
    {ok, Script} = file:read_file(<<"scripts/dynamic-router.lua">>),
    Run = hb_util:bin(rand:uniform(1337)),
<<<<<<< HEAD
    Node = hb_http_server:start_node(Opts = #{
        snp_trusted => #{
            <<"1">> =>
                #{
                    <<"vcpus">> => 32,
                    <<"vcpu_type">> => 5, 
                    <<"vmm_type">> => 1,
                    <<"guest_features">> => 1,
                    <<"firmware">> => <<"b8c5d4082d5738db6b0fb0294174992738645df70c44cdecf7fad3a62244b788e7e408c582ee48a74b289f3acec78510">>,
                    <<"kernel">> => <<"69d0cd7d13858e4fcef6bc7797aebd258730f215bc5642c4ad8e4b893cc67576">>,
                    <<"initrd">> => <<"331f9f710b389a203dead24d7cb8939e23c092bcbf46631c6958fc8035df98e6">>,
                    <<"append">> => <<"1cd04d5e2d9ede21542993060d3906155882d75df934c23f00b2a5f006005d6f">>
                }
        },
=======
	ExecWallet = hb:wallet(<<"test/admissible-report-wallet.json">>),
	ProxyWallet = ar_wallet:new(),
    ExecNode =
        hb_http_server:start_node(
        	ExecOpts = #{ priv_wallet => ExecWallet }
        ),
    Node = hb_http_server:start_node(ProxyOpts = #{
        snp_trusted => [
			#{
				<<"vcpus">> => 32,
				<<"vcpu_type">> => 5, 
				<<"vmm_type">> => 1,
				<<"guest_features">> => 1,
				<<"firmware">> =>
                    <<"b8c5d4082d5738db6b0fb0294174992738645df70c44cdecf7fad3a62244b788e7e408c582ee48a74b289f3acec78510">>,
				<<"kernel">> =>
                    <<"69d0cd7d13858e4fcef6bc7797aebd258730f215bc5642c4ad8e4b893cc67576">>,
				<<"initrd">> =>
                    <<"544045560322dbcd2c454bdc50f35edf0147829ec440e6cb487b4a1503f923c1">>,
				<<"append">> =>
                    <<"95a34faced5e487991f9cc2253a41cbd26b708bf00328f98dddbbf6b3ea2892e">>
			}
		],
>>>>>>> ee6af0b3
        store => [
            #{
                <<"store-module">> => hb_store_fs,
                <<"prefix">> => <<"cache-TEST/dynrouter-", Run/binary>>
            }
        ],
        priv_wallet => ProxyWallet,
        on => 
            #{
                <<"request">> => #{
                    <<"device">> => <<"router@1.0">>,
                    <<"path">> => <<"preprocess">>
                }
            },
        route_provider => #{
            <<"path">> => <<"/router~node-process@1.0/compute/routes~message@1.0">>
        },
        node_processes => #{
            <<"router">> => #{
                <<"type">> => <<"Process">>,
                <<"device">> => <<"process@1.0">>,
                <<"execution-device">> => <<"lua@5.3a">>,
                <<"scheduler-device">> => <<"scheduler@1.0">>,
                <<"script">> => #{
                    <<"content-type">> => <<"application/lua">>,
                    <<"module">> => <<"dynamic-router">>,
                    <<"body">> => Script
                },
                % Set script-specific factors for the test
                <<"pricing-weight">> => 9,
                <<"performance-weight">> => 1,
                <<"score-preference">> => 4,
                <<"is-admissible">> => #{ 
                  <<"device">> => <<"snp@1.0">>,
                  <<"path">> => <<"verify">>
                }
            }
        }
    }),    % mergeRight this takes our defined Opts and merges them into the
    % node opts configs.
    Store = hb_opts:get(store, no_store, ProxyOpts),
    ?event(debug_dynrouter, {store, Store}),
    % Register workers with the dynamic router with varied prices.
    {ok, [Req]} = file:consult(<<"test/admissible-report.eterm">>),
    lists:foreach(fun(X) ->
        {ok, Res} = 
            hb_http:post(
                Node,
                #{
                    <<"path">> => <<"/router~node-process@1.0/schedule">>,
                    <<"method">> => <<"POST">>,
                    <<"body">> =>
                        hb_message:commit(
                            #{
                                <<"path">> => <<"register">>,
                                <<"route">> =>
                                    #{
                                        <<"prefix">> => ExecNode,
                                        <<"template">> => <<"/c">>,
                                        <<"price">> => X * 250
                                    },
                                <<"body">> => hb_message:commit(Req, ExecOpts)
                            },
                            ExecOpts
                        )
                },
                ExecOpts
            ),
        Res
    end, lists:seq(1, 1)),
    % Force computation of the current state. This should be done with a 
    % background worker (ex: a `~cron@1.0/every' task).
    {Status, NodeRoutes} = hb_http:get(Node, <<"/router~node-process@1.0/now">>, #{}),
    ?event(debug_dynrouter, {got_node_routes, NodeRoutes}),
    ?assertEqual(ok, Status),
    ProxyWalletAddr = hb_util:human_id(ar_wallet:to_address(ProxyWallet)),
    ExecNodeAddr = hb_util:human_id(ar_wallet:to_address(ExecWallet)),
    % Ensure that the `~meta@1.0/info/address' response is produced by the
    % proxy wallet.
    ?event(debug_dynrouter,
        {addresses,
            {proxy_wallet_addr, ProxyWalletAddr},
            {exec_node_addr, ExecNodeAddr}
        }
    ),
    ?assertEqual(
        {ok, ProxyWalletAddr},
        hb_http:get(Node, <<"/~meta@1.0/info/address">>, ProxyOpts)
    ),
    % Ensure that computation is done by the exec node.
    {ok, ResMsg} = hb_http:get(Node, <<"/c?c+list=1">>, ExecOpts),
    ?assertEqual([ExecNodeAddr], hb_message:signers(ResMsg)).

%% @doc Demonstrates routing tables being dynamically created and adjusted
%% according to the real-time performance of nodes. This test utilizes the
%% `dynamic-router' script to manage routes and recalculate weights based on the
%% reported performance.
dynamic_routing_by_performance_test_() ->
    {timeout, 30, fun dynamic_routing_by_performance/0}.
dynamic_routing_by_performance() ->
    % Setup test parameters
    TestNodes = 4,
    BenchRoutes = 16,
    TestPath = <<"/worker">>,
    % Start the main node for the test, loading the `dynamic-router' script and
    % the http_monitor to generate performance messages.
    {ok, Script} = file:read_file(<<"scripts/dynamic-router.lua">>),
    Run = hb_util:bin(rand:uniform(1337_000)),
    Node = hb_http_server:start_node(Opts = #{
        relay_http_client => gun,
        store => [
            #{
                <<"store-module">> => hb_store_fs,
                <<"prefix">> => <<"cache-TEST/dynrouter-", Run/binary>>
            }
        ],
        priv_wallet => ar_wallet:new(),
        route_provider => #{
            <<"path">> =>
                <<"/perf-router~node-process@1.0/compute/routes~message@1.0">>
        },
        node_processes => #{
            <<"perf-router">> => #{
                <<"device">> => <<"process@1.0">>,
                <<"execution-device">> => <<"lua@5.3a">>,
                <<"scheduler-device">> => <<"scheduler@1.0">>,
                <<"script">> => #{
                    <<"content-type">> => <<"application/lua">>,
                    <<"module">> => <<"dynamic-router">>,
                    <<"body">> => Script
                },
                % Set script-specific factors for the test
                <<"pricing-weight">> => 1,
                <<"performance-weight">> => 99,
                <<"score-preference">> => 4,
                <<"performance-period">> => 2, % Adjust quickly
                <<"initial-performance">> => 1000
            }
        },
        % Define the request that should be called in order to record performance
        % information into the process. The `body' of the `http_monitor' message
        % is filled with the signed performance report.
        http_monitor => #{
            <<"method">> => <<"POST">>,
            <<"path">> => <<"/perf-router~node-process@1.0/schedule">>
        }
    }),
    % Start and add a series of nodes with decreasing performance, via lag 
    % introduced with a hook set to `~test@1.0/delay'.
    _XNodes =
        lists:map(
            fun(X) ->
                % Start the node, applying a delay that increases for each additional
                % node.
                XNode =
                    hb_http_server:start_node(
                        #{
                            on =>
                                #{
                                    <<"request">> => #{
                                        <<"device">> => <<"test-device@1.0">>,
                                        <<"path">> => <<"delay">>,
                                        <<"duration">> => (X - 1) * 100,
                                        <<"return">> => #{
                                            <<"body">> => [
                                                #{ <<"worker">> => X },
                                                <<"worker">>
                                            ]
                                        }
                                    }
                                }
                        }
                    ),
                % Register the node with the router.
                hb_http:post(
                    Node,
                    #{
                        <<"path">> => <<"/perf-router~node-process@1.0/schedule">>,
                        <<"method">> => <<"POST">>,
                        <<"body">> =>
                            hb_message:commit(
                                #{
                                    <<"path">> => <<"register">>,
                                    <<"route">> =>
                                        #{
                                            <<"prefix">> => XNode,
                                            <<"template">> => TestPath,
                                            <<"price">> => 1000 + X
                                        }
                                },
                                Opts
                            )
                    },
                    Opts
                ),
                XNode
            end,
            lists:seq(1, TestNodes)
        ),
    % Force calculation of the process state.
    {ok, ResBefore} =
        hb_http:get(
            Node,
            PerfPath =
                <<"/perf-router~node-process@1.0/now/routes~message@1.0/1/nodes">>,
            Opts
        ),
    ?event(debug_dynrouter, {nodes_before, ResBefore}),
    % Send `BenchRoutes' request messages to the nodes.
    lists:foreach(
        fun(_XNode) ->
            % We send the requests to the main node's `relay@1.0' device, which
            % will then apply the routes and the request to the test node set.
            Res = hb_http:get(
                Node,
                << "/~relay@1.0/call?relay-path=/worker" >>,
                Opts
            ),
            ?event(debug_dynrouter, {recvd, Res})
        end,
        lists:seq(1, BenchRoutes)
    ),
    % Call `recalculate' on the router process and get the resulting weight
    % table.
    hb_http:post(
        Node,
        #{
            <<"path">> => <<"/perf-router~node-process@1.0/schedule">>,
            <<"method">> => <<"POST">>,
            <<"body">> =>
                hb_message:commit(#{ <<"path">> => <<"recalculate">> }, Opts)
        },
        Opts
    ),
    % Get the new weights
    {ok, After} = hb_http:get(Node, PerfPath, Opts),
    WeightsByWorker =
        maps:from_list(
            lists:map(
                fun(N) ->
                    {
                        N,
                        hb_ao:get(
                            <<(integer_to_binary(N))/binary, "/weight">>,
                            After,
                            Opts
                        )
                    }
                end,
                lists:seq(1, TestNodes)
            )
        ),
    ?event(debug_dynrouter, {worker_weights, {explicit, WeightsByWorker}}),
    ?assert(maps:get(1, WeightsByWorker) > 0.4),
    ?assert(maps:get(TestNodes, WeightsByWorker) < 0.3),
    ok.

weighted_random_strategy_test() ->
    Nodes =
        [
            #{ <<"host">> => <<"1">>, <<"weight">> => 1 },
            #{ <<"host">> => <<"2">>, <<"weight">> => 99 }
        ],
    SimRes = simulate(1000, 1, Nodes, <<"By-Weight">>),
    [One, _] = simulation_distribution(SimRes, Nodes),
    ?assert(One < 25),
    ?assert(One > 4).

strategy_suite_test_() ->
    lists:map(
        fun(Strategy) ->
            {foreach,
                fun() -> ok end,
                fun(_) -> ok end,
                [
                    {
                        binary_to_list(Strategy) ++ ": " ++ Desc,
                        fun() -> Test(Strategy) end
                    }
                ||
                    {Desc, Test} <- [
                        {"unique", fun unique_test/1},
                        {"choose 1", fun choose_1_test/1},
                        {"choose n", fun choose_n_test/1}
                    ]
                ]
            }
        end,
        [<<"Random">>, <<"By-Base">>, <<"Nearest">>]
    ).

%% @doc Ensure that `By-Base' always chooses the same node for the same
%% hashpath.
by_base_determinism_test() ->
    FirstN = 5,
    Nodes = generate_nodes(5),
    HashPaths = generate_hashpaths(100),
    Simulation = simulate(HashPaths, FirstN, Nodes, <<"By-Base">>),
    Simulation2 = simulate(HashPaths, FirstN, Nodes, <<"By-Base">>),
    ?assertEqual(Simulation, Simulation2).

unique_test(Strategy) ->
    TestSize = 1,
    FirstN = 5,
    Nodes = generate_nodes(5),
    Simulation = simulate(TestSize, FirstN, Nodes, Strategy),
    unique_nodes(Simulation).

choose_1_test(Strategy) ->
    TestSize = 1500,
    Nodes = generate_nodes(20),
    Simulation = simulate(TestSize, 1, Nodes, Strategy),
    within_norms(Simulation, Nodes, TestSize).

choose_n_test(Strategy) ->
    TestSize = 1500,
    FirstN = 5,
    Nodes = generate_nodes(20),
    Simulation = simulate(TestSize, FirstN, Nodes, Strategy),
    within_norms(Simulation, Nodes, TestSize * 5),
    unique_nodes(Simulation).

unique_nodes(Simulation) ->
    lists:foreach(
        fun(SelectedNodes) ->
            lists:foreach(
                fun(Node) ->
                    ?assertEqual(1, hb_util:count(Node, SelectedNodes))
                end,
                SelectedNodes
            )
        end,
        Simulation
    ).

route_template_message_matches_test() ->
    Routes = [
        #{
            <<"template">> => #{ <<"other-key">> => <<"other-value">> },
            <<"node">> => <<"incorrect">>
        },
        #{
            <<"template">> => #{ <<"special-key">> => <<"special-value">> },
            <<"node">> => <<"correct">>
        }
    ],
    ?assertEqual(
        {ok, <<"correct">>},
        route(
            #{ <<"path">> => <<"/">>, <<"special-key">> => <<"special-value">> },
            #{ routes => Routes }
        )
    ),
    ?assertEqual(
        {error, no_matches},
        route(
            #{ <<"path">> => <<"/">>, <<"special-key">> => <<"special-value2">> },
            #{ routes => Routes }
        )
    ),
    ?assertEqual(
        {ok, <<"fallback">>},
        route(
            #{ <<"path">> => <<"/">> },
            #{ routes => Routes ++ [#{ <<"node">> => <<"fallback">> }] }
        )
    ).

route_regex_matches_test() ->
    Routes = [
        #{
            <<"template">> => <<"/.*/compute">>,
            <<"node">> => <<"incorrect">>
        },
        #{
            <<"template">> => <<"/.*/schedule">>,
            <<"node">> => <<"correct">>
        }
    ],
    ?assertEqual(
        {ok, <<"correct">>},
        route(#{ <<"path">> => <<"/abc/schedule">> }, #{ routes => Routes })
    ),
    ?assertEqual(
        {ok, <<"correct">>},
        route(#{ <<"path">> => <<"/a/b/c/schedule">> }, #{ routes => Routes })
    ),
    ?assertEqual(
        {error, no_matches},
        route(#{ <<"path">> => <<"/a/b/c/bad-key">> }, #{ routes => Routes })
    ).

explicit_route_test() ->
    Routes = [
        #{
            <<"template">> => <<"*">>,
            <<"node">> => <<"unimportant">>
        }
    ],
    ?assertEqual(
        {ok, <<"https://google.com">>},
        route(
            #{ <<"path">> => <<"https://google.com">> },
            #{ routes => Routes }
        )
    ),
    ?assertEqual(
        {ok, <<"http://google.com">>},
        route(
            #{ <<"path">> => <<"http://google.com">> },
            #{ routes => Routes }
        )
    ),
    % Test that `route-path' can also be used to specify the path, via an AO
    % call.
    ?assertMatch(
        {ok, #{ <<"node">> := <<"http://google.com">> }},
        hb_ao:resolve(
            #{ <<"device">> => <<"router@1.0">>, routes => Routes },
            #{
                <<"path">> => <<"match">>,
                <<"route-path">> => <<"http://google.com">>
            },
            #{}
        )
    ).

device_call_from_singleton_test() ->
    % Try with a real-world example, taken from a GET request to the router.
    NodeOpts = #{ routes => Routes = [#{
        <<"template">> => <<"/some/path">>,
        <<"node">> => <<"old">>,
        <<"priority">> => 10
    }]},
    Msgs = hb_singleton:from(#{ <<"path">> => <<"~router@1.0/routes">> }),
    ?event({msgs, Msgs}),
    ?assertEqual(
        {ok, Routes},
        hb_ao:resolve_many(Msgs, NodeOpts)
    ).
    

get_routes_test() ->
    Node = hb_http_server:start_node(
        #{
            force_signed => false,
            routes => [
                #{
                    <<"template">> => <<"*">>,
                    <<"node">> => <<"our_node">>,
                    <<"priority">> => 10
                }
            ]
        }
    ),
    Res = hb_http:get(Node, <<"/~router@1.0/routes/1/node">>, #{}),
    ?event({get_routes_test, Res}),
    {ok, Recvd} = Res,
    ?assertMatch(<<"our_node">>, Recvd).

add_route_test() ->
    Owner = ar_wallet:new(),
    Node = hb_http_server:start_node(
        #{
            force_signed => false,
            routes => [
                #{
                    <<"template">> => <<"/some/path">>,
                    <<"node">> => <<"old">>,
                    <<"priority">> => 10
                }
            ],
            operator => hb_util:encode(ar_wallet:to_address(Owner))
        }
    ),
    Res =
        hb_http:post(
            Node,
            hb_message:commit(
                #{
                    <<"path">> => <<"/~router@1.0/routes">>,
                    <<"template">> => <<"/some/new/path">>,
                    <<"node">> => <<"new">>,
                    <<"priority">> => 15
                },
                Owner
            ),
            #{}
        ),
    ?event({post_res, Res}),
    ?assertMatch({ok, <<"Route added.">>}, Res),
    GetRes = hb_http:get(Node, <<"/~router@1.0/routes/2/node">>, #{}),
    ?event({get_res, GetRes}),
    {ok, Recvd} = GetRes,
    ?assertMatch(<<"new">>, Recvd).

relay_nearest_test() ->
    Peer1 = <<"https://compute-1.forward.computer">>,
    Peer2 = <<"https://compute-2.forward.computer">>,
    HTTPSOpts = #{ http_client => httpc },
    {ok, Address1} = hb_http:get(Peer1, <<"/~meta@1.0/info/address">>, HTTPSOpts),
    {ok, Address2} = hb_http:get(Peer2, <<"/~meta@1.0/info/address">>, HTTPSOpts),
    Peers = [Address1, Address2],
    Node =
        hb_http_server:start_node(#{
            priv_wallet => ar_wallet:new(),
            routes => [
                #{
                    <<"template">> => <<"/.*~process@1.0/.*">>,
                    <<"strategy">> => <<"Nearest">>,
                    <<"nodes">> => [
                        #{
                            <<"prefix">> => Peer1,
                            <<"wallet">> => Address1
                        },
                        #{
                            <<"prefix">> => Peer2,
                            <<"wallet">> => Address2
                        }    
                    ]
                }
            ]
        }),
    {ok, RelayRes} =
        hb_http:get(
            Node,
            <<
                "/~relay@1.0/call?relay-path=",
                    "/CtOVB2dBtyN_vw3BdzCOrvcQvd9Y1oUGT-zLit8E3qM~process@1.0",
                    "/slot"
            >>,
            #{}
        ),
    HasValidSigner =
        lists:any(
            fun(Peer) -> lists:member(Peer, hb_message:signers(RelayRes)) end,
            Peers
        ),
    ?assert(HasValidSigner).

%%% Statistical test utilities

generate_nodes(N) ->
    [
        #{
            <<"host">> =>
                <<"http://localhost:", (integer_to_binary(Port))/binary>>,
            <<"wallet">> => hb_util:encode(crypto:strong_rand_bytes(32))
        }
    ||
        Port <- lists:seq(1, N)
    ].

generate_hashpaths(Runs) ->
    [
        hb_util:encode(crypto:strong_rand_bytes(32))
    ||
        _ <- lists:seq(1, Runs)
    ].

simulate(Runs, ChooseN, Nodes, Strategy) when is_integer(Runs) ->
    simulate(
        generate_hashpaths(Runs),
        ChooseN,
        Nodes,
        Strategy
    );
simulate(HashPaths, ChooseN, Nodes, Strategy) ->
    [
        choose(ChooseN, Strategy, HashPath, Nodes, #{})
    ||
        HashPath <- HashPaths
    ].

simulation_occurences(SimRes, Nodes) ->
    lists:foldl(
        fun(NearestNodes, Acc) ->
            lists:foldl(
                fun(Node, Acc2) ->
                    Acc2#{ Node => maps:get(Node, Acc2) + 1 }
                end,
                Acc,
                NearestNodes
            )
        end,
        #{ Node => 0 || Node <- Nodes },
        SimRes
    ).

simulation_distribution(SimRes, Nodes) ->
    maps:values(simulation_occurences(SimRes, Nodes)).

within_norms(SimRes, Nodes, TestSize) ->
    Distribution = simulation_distribution(SimRes, Nodes),
    % Check that the mean is `TestSize/length(Nodes)'
    Mean = hb_util:mean(Distribution),
    ?assert(Mean == (TestSize / length(Nodes))),
    % Check that the highest count is not more than 3 standard deviations
    % away from the mean.
    StdDev3 = Mean + 3 * hb_util:stddev(Distribution),
    ?assert(lists:max(Distribution) < StdDev3).<|MERGE_RESOLUTION|>--- conflicted
+++ resolved
@@ -702,22 +702,6 @@
 dynamic_router_test() ->
     {ok, Script} = file:read_file(<<"scripts/dynamic-router.lua">>),
     Run = hb_util:bin(rand:uniform(1337)),
-<<<<<<< HEAD
-    Node = hb_http_server:start_node(Opts = #{
-        snp_trusted => #{
-            <<"1">> =>
-                #{
-                    <<"vcpus">> => 32,
-                    <<"vcpu_type">> => 5, 
-                    <<"vmm_type">> => 1,
-                    <<"guest_features">> => 1,
-                    <<"firmware">> => <<"b8c5d4082d5738db6b0fb0294174992738645df70c44cdecf7fad3a62244b788e7e408c582ee48a74b289f3acec78510">>,
-                    <<"kernel">> => <<"69d0cd7d13858e4fcef6bc7797aebd258730f215bc5642c4ad8e4b893cc67576">>,
-                    <<"initrd">> => <<"331f9f710b389a203dead24d7cb8939e23c092bcbf46631c6958fc8035df98e6">>,
-                    <<"append">> => <<"1cd04d5e2d9ede21542993060d3906155882d75df934c23f00b2a5f006005d6f">>
-                }
-        },
-=======
 	ExecWallet = hb:wallet(<<"test/admissible-report-wallet.json">>),
 	ProxyWallet = ar_wallet:new(),
     ExecNode =
@@ -741,7 +725,6 @@
                     <<"95a34faced5e487991f9cc2253a41cbd26b708bf00328f98dddbbf6b3ea2892e">>
 			}
 		],
->>>>>>> ee6af0b3
         store => [
             #{
                 <<"store-module">> => hb_store_fs,
