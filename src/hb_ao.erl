--- conflicted
+++ resolved
@@ -984,13 +984,7 @@
 deep_set(_Msg, [], Value, _Opts) ->
     Value;
 deep_set(Msg, [Key], Value, Opts) ->
-<<<<<<< HEAD
-    DevRes = device_set(Msg, Key, Value, Opts),
-    ?event({deep_device_set_result, {msg, Msg}, {key, Key}, {res, DevRes}}),
-    DevRes;
-=======
     device_set(Msg, Key, Value, Opts);
->>>>>>> 5586be7d
 deep_set(Msg, [Key|Rest], Value, Opts) ->
     case resolve(Msg, Key, Opts) of 
         {ok, SubMsg} ->
@@ -1036,13 +1030,9 @@
             <<"deep">> -> ReqWithoutMode;
             <<"explicit">> -> ReqWithoutMode#{ <<"set-mode">> => Mode }
         end,
-<<<<<<< HEAD
-	?event({
-=======
 	?event(
         ao_internal,
         {
->>>>>>> 5586be7d
             calling_device_set,
             {msg, Msg},
             {applying_set, Req}
