--- conflicted
+++ resolved
@@ -38,11 +38,7 @@
 %% a remote node with that store, and read the message from it.
 read_test() ->
     rand:seed(default),
-<<<<<<< HEAD
-    LocalStore = #{ <<"store-module">> => <<"hb_store_fs">>, <<"prefix">> => <<"mainnet-cache">> },
-=======
     LocalStore = #{ <<"store-module">> => hb_store_fs, <<"prefix">> => <<"mainnet-cache">> },
->>>>>>> 74560ea4
     hb_store:reset(LocalStore),
     M = #{ <<"test-key">> => Rand = rand:uniform(1337) },
     ID = hb_message:id(M),
@@ -58,10 +54,6 @@
                 store => LocalStore
             }
         ),
-<<<<<<< HEAD
-    RemoteStore = [#{ <<"store-module">> => <<"hb_store_remote_node">>, <<"node">> => Node }],
-=======
     RemoteStore = [#{ <<"store-module">> => hb_store_remote_node, <<"node">> => Node }],
->>>>>>> 74560ea4
     {ok, RetrievedMsg} = hb_cache:read(ID, #{ store => RemoteStore }),
     ?assertMatch(#{ <<"test-key">> := Rand }, RetrievedMsg).