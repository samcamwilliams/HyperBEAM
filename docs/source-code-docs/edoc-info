--- conflicted
+++ resolved
@@ -6,23 +6,6 @@
           dev_codec_structured,dev_cron,dev_cu,dev_dedup,
           dev_delegated_compute,dev_faff,dev_genesis_wasm,dev_green_zone,
           dev_hyperbuddy,dev_json_iface,dev_local_name,dev_lookup,dev_lua,
-<<<<<<< HEAD
-          dev_manifest,dev_message,dev_meta,dev_monitor,dev_multipass,
-          dev_name,dev_node_process,dev_p4,dev_patch,dev_poda,dev_process,
-          dev_process_cache,dev_process_worker,dev_push,dev_relay,dev_router,
-          dev_scheduler,dev_scheduler_cache,dev_scheduler_formats,
-          dev_scheduler_registry,dev_scheduler_server,dev_simple_pay,dev_snp,
-          dev_snp_nif,dev_stack,dev_test,dev_wasi,dev_wasm,hb,hb_ao,
-          hb_ao_test_vectors,hb_app,hb_beamr,hb_beamr_io,hb_cache,
-          hb_cache_control,hb_cache_render,hb_client,hb_crypto,hb_debugger,
-          hb_escape,hb_event,hb_examples,hb_features,hb_gateway_client,
-          hb_http,hb_http_benchmark_tests,hb_http_client,hb_http_client_sup,
-          hb_http_server,hb_json,hb_logger,hb_message,hb_metrics_collector,
-          hb_name,hb_opts,hb_path,hb_persistent,hb_private,hb_process_monitor,
-          hb_router,hb_singleton,hb_store,hb_store_fs,hb_store_gateway,
-          hb_store_remote_node,hb_store_rocksdb,hb_structured_fields,hb_sup,
-          hb_test_utils,hb_tracer,hb_util,rsa_pss]}.
-=======
           dev_lua_lib,dev_lua_test,dev_manifest,dev_message,dev_meta,
           dev_monitor,dev_multipass,dev_name,dev_node_process,dev_p4,
           dev_patch,dev_poda,dev_process,dev_process_cache,dev_process_worker,
@@ -38,5 +21,4 @@
           hb_private,hb_process_monitor,hb_router,hb_singleton,hb_store,
           hb_store_fs,hb_store_gateway,hb_store_remote_node,hb_store_rocksdb,
           hb_structured_fields,hb_sup,hb_test_utils,hb_tracer,hb_util,
-          hb_volume,rsa_pss]}.
->>>>>>> ced51cdb
+          hb_volume,rsa_pss]}.