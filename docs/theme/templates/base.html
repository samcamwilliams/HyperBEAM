{#-
	This file was automatically generated - do not edit
  -#}
  {% import "partials/language.html" as lang with context %}
  <!doctype html>
  <html lang="{{ lang.t('language') }}" class="no-js">
	<head>
	  {% block site_meta %}
		<meta charset="utf-8">
		<meta name="viewport" content="width=device-width,initial-scale=1">
		{% if page.meta and page.meta.description %}
		  <meta name="description" content="{{ page.meta.description }}">
		{% elif config.site_description %}
		  <meta name="description" content="{{ config.site_description }}">
		{% endif %}
		{% if page.meta and page.meta.author %}
		  <meta name="author" content="{{ page.meta.author }}">
		{% elif config.site_author %}
		  <meta name="author" content="{{ config.site_author }}">
		{% endif %}
		{% if page.canonical_url %}
		  <link rel="canonical" href="{{ page.canonical_url }}">
		{% endif %}
		{% if page.previous_page %}
		  <link rel="prev" href="{{ page.previous_page.url | url }}">
		{% endif %}
		{% if page.next_page %}
		  <link rel="next" href="{{ page.next_page.url | url }}">
		{% endif %}
		{% if "rss" in config.plugins %}
		  <link rel="alternate" type="application/rss+xml" title="{{ lang.t('rss.created') }}" href="{{ 'feed_rss_created.xml' | url }}">
		  <link rel="alternate" type="application/rss+xml" title="{{ lang.t('rss.updated') }}" href="{{ 'feed_rss_updated.xml' | url }}">
		{% endif %}
		<link rel="icon" href="{{ config.theme.favicon | url }}">
		<meta name="generator" content="mkdocs-{{ mkdocs_version }}, mkdocs-material-9.6.12">
	  {% endblock %}
	  {% block htmltitle %}
		{% if page.meta and page.meta.title %}
		  <title>{{ page.meta.title }} - {{ config.site_name }}</title>
		{% elif page.title and not page.is_homepage %}
		  <title>{{ page.title | striptags }} - {{ config.site_name }}</title>
		{% else %}
		  <title>{{ config.site_name }}</title>
		{% endif %}
	  {% endblock %}
	  {% block styles %}
		<link rel="stylesheet" href="{{ 'MAIN.CSS' | url }}">
		{% if config.theme.palette %}
		  {% set palette = config.theme.palette %}
		  <link rel="stylesheet" href="{{ 'MAIN_PALETTE.CSS' | url }}">
		{% endif %}
		{% include "partials/icons.html" %}
	  {% endblock %}
	  {% block libs %}
		{% for script in config.extra.polyfills %}
		  {{ script | script_tag }}
		{% endfor %}
	  {% endblock %}
	  {% block fonts %}
		{% if config.theme.font != false %}
		  {% set text = config.theme.font.text | d("Roboto", true) %}
		  {% set code = config.theme.font.code | d("Roboto Mono", true) %}
		  <link rel="preconnect" href="https://fonts.gstatic.com" crossorigin>
		  <link rel="stylesheet" href="https://fonts.googleapis.com/css?family={{
			  text | replace(' ', '+') + ':300,300i,400,400i,700,700i%7C' +
			  code | replace(' ', '+') + ':400,400i,700,700i'
			}}&display=fallback">
		  <style>:root{--md-text-font:"{{ text }}";--md-code-font:"{{ code }}"}</style>
		{% endif %}
	  {% endblock %}
	  {% for path in config.extra_css %}
		<link rel="stylesheet" href="{{ path | url }}">
	  {% endfor %}
	  {% include "partials/javascripts/base.html" %}
	  {% block analytics %}
		{% include "partials/integrations/analytics.html" %}
	  {% endblock %}
	  {% if page.meta and page.meta.meta %}
		{% for tag in page.meta.meta %}
		  <meta {% for key, value in tag | items %} {{ key }}="{{value}}" {% endfor %}>
		{% endfor %}
	  {% endif %}
	  {% block extrahead %}{% endblock %}
	</head>
	{% set direction = config.theme.direction or lang.t("direction") %}
	{% if config.theme.palette %}
	  {% set palette = config.theme.palette %}
	  {% if not palette is mapping %}
		{% set palette = palette | first %}
	  {% endif %}
	  {% set scheme  = palette.scheme  | d("default", true) %}
	  {% set primary = palette.primary | d("indigo", true) %}
	  {% set accent  = palette.accent  | d("indigo", true) %}
	  <body dir="{{ direction }}" data-md-color-scheme="{{ scheme | replace(' ', '-') }}" data-md-color-primary="{{ primary | replace(' ', '-') }}" data-md-color-accent="{{ accent | replace(' ', '-') }}">
	{% else %}
	  <body dir="{{ direction }}">
	{% endif %}
	  {% set features = config.theme.features or [] %}
	  <input class="md-toggle" data-md-toggle="drawer" type="checkbox" id="__drawer" autocomplete="off">
	  <input class="md-toggle" data-md-toggle="search" type="checkbox" id="__search" autocomplete="off">
	  <label class="md-overlay" for="__drawer"></label>
	  <div data-md-component="skip">
		{% if page.toc | first is defined %}
		  {% set skip = page.toc | first %}
		  <a href="{{ skip.url | url }}" class="md-skip">
			{{ lang.t("action.skip") }}
		  </a>
		{% endif %}
	  </div>
	  <div data-md-component="announce">
		{% if self.announce() %}
		  <aside class="md-banner">
			<div class="md-banner__inner md-grid md-typeset">
			  {% if "announce.dismiss" in features %}
				<button class="md-banner__button md-icon" aria-label="{{ lang.t('announce.dismiss') }}">
				  {% set icon = config.theme.icon.close or "material/close" %}
				  {% include ".icons/" ~ icon ~ ".svg" %}
				</button>
			  {% endif %}
			  {% block announce %}{% endblock %}
			</div>
			{% if "announce.dismiss" in features %}
			  {% include "partials/javascripts/announce.html" %}
			{% endif %}
		  </aside>
		{% endif %}
	  </div>
	  {% if config.extra.version %}
		<div data-md-color-scheme="default" data-md-component="outdated" hidden>
		  {% if self.outdated() %}
			<aside class="md-banner md-banner--warning">
			  <div class="md-banner__inner md-grid md-typeset">
				{% block outdated %}{% endblock %}
			  </div>
			  {% include "partials/javascripts/outdated.html" %}
			</aside>
		  {% endif %}
		</div>
	  {% endif %}
	  {% block header %}
		{% include "partials/header.html" %}
	{% endblock %}
	  <div class="md-container" data-md-component="container">
		{% block hero %}{% endblock %}
		{% block tabs %}
		  {% if "navigation.tabs.sticky" not in features %}
			{% if "navigation.tabs" in features %}
			  {% include "partials/tabs.html" %}
			{% endif %}
		  {% endif %}
		{% endblock %}
		<main class="{% if page.is_homepage %}custom-homepage-main{% else %}md-main{% endif %}" data-md-component="main">
    {% if page.is_homepage %}
       <!-- Custom homepage content here -->
	   <section class="hero-container">
		<div class="hero-floating-wrapper">
			<div class="hero-inner-content">
				<div class="hero-main-heading">
					<h1>A Decentralized Operating System.</h1>
					<h2>Powered By AO</h2>
				</div>
				<div class="hero-detail">
					<h1>Documentation</h1>
					<button class="scroll-button">
						<img
							src="/assets/images/scroll-for-more.svg"
							alt="scroll-for-more"
						/>
						<span>Scroll For More.</span>
					</button>
				</div>
			</div>
		</div>
		<picture class="rocks foreground-rocks"
			><img
<<<<<<< HEAD
				src="/assets/images/front-rocks.avif"
=======
				src="https://arweave.net/FA9EoFZCYS3hDn5DVFV0c1oaWTP9aj5Qn9AJQzxtKe8"  // front-rocks.avif
>>>>>>> 7465bf45
				alt="front-rocks"
				class="flicker-img"
		/></picture>
		<picture class="rocks foreground-rocks"
			><img
<<<<<<< HEAD
				src="/assets/images/front-boulder.avif"
=======
				src="https://arweave.net/SWlQOVP9iI6p0OUqvANT1Gbis0KNcT51tgQqYKPx76Q" // front-boulder.avif
>>>>>>> 7465bf45
				alt="front-boulder"
				class="flicker-img"
		/></picture>
		<picture class="rocks mid-rocks"
			><img
<<<<<<< HEAD
				src="/assets/images/mid-rocks.avif"
=======
				src="https://arweave.net/fd-MzJ9LMicOcC1vVyytKEa5v2gjDr2L_yaICDiKJUA" // mid-rocks.avif
>>>>>>> 7465bf45
				alt="mid-rocks"
				class="flicker-img"
		/></picture>
		<picture class="rocks mid-rocks"
			><img
<<<<<<< HEAD
				src="/assets/images/back-rocks.avif"
=======
				src="https://arweave.net/P2Xx-NrDzGJfDrQmUT1rWxlSruZqhF9BK3KAqJ_ZnFw" // back-rocks.avif
>>>>>>> 7465bf45
				alt="mid-rocks"
				class="flicker-img"
		/></picture>

		<picture class="rocks background-rocks"
			><img
<<<<<<< HEAD
				src="/assets/images/bg.avif"
=======
				src="https://arweave.net/rNPFyUrzokSxt_0sYIsJ-hZc3-KOHA-kLx1t70sNpos" // bg.avif
>>>>>>> 7465bf45
				alt="background-rocks"
		/></picture>
		<picture class="rocks background-chroma"
			><img
<<<<<<< HEAD
				src="/assets/images/chroma-sky.avif"
=======
				src="https://arweave.net/5uRyQM79BegCqgdKA_Imb-P8QuMsj7IhDGkb_NbtSAY" // chroma-sky.avif
>>>>>>> 7465bf45
				alt="background-chroma-space"
				class="flicker-img"
		/></picture>
		<div class="dark-bottom"></div>
	</section>
	<section
		class="section-container section-container-background-primary"
	>
		<div class="section-inner-content">
			<div class="top-annotation">
				<div class="divider"></div>
				<p>What is hyperBEAM?</p>
			</div>
			<div class="double-column-content">
				<div class="column-container fig-container">
					<img
						src="/assets/images/what-is-hyperbeam-fig.svg"
						alt="what-is-hyperbeam-fig"
						class="fig"
					/>
				</div>
				<div class="column-container">
					<div class="column-text">
						<div>
							<h1>
								It is an implementation of AO-Core,
								letting you offer and procure usage
								of your machine in its network.
							</h1>
							<h2>
								HyperBEAM is a client implementation
								of the AO-Core protocol, written in
								Erlang.
							</h2>
							<div class="feature-cards">
								<div class="card">
									<span>Parallel</span>
									<p>
										Programs run as independent
										processes.
									</p>
								</div>
								<div class="card">
									<span>Async</span>
									<p>
										Communicate via asynchronous
										message passing.
									</p>
								</div>
								<div class="card">
									<span>Distributed</span>
									<p>
										Operate across a distributed
										network of nodes.
									</p>
								</div>
							</div>
						</div>
						<div class="cta-wrapper cta-right">
							<p>+</p>
							<button class="main-button">
								Find Out More
							</button>
						</div>
					</div>
				</div>
			</div>
		</div>
	</section>
	<section
		class="section-container section-container-background-secondary"
	>
		<div class="section-inner-content">
			<div class="top-annotation">
				<div class="divider"></div>
				<p>What Can I Build?</p>
			</div>
			<div class="double-single-grid-content">
				<div class="grid-container">
					<div class="card-row">
						<div class="column-text">
							<div class="grid-card-header">
								<span class="annotation-number"
									>01</span
								>
								<h1>
									Create New Devices for AO
									processes.
								</h1>
							</div>
							<h2>
								Bringing further capabilities to its
								network of 7m+ smart contracts.
							</h2>
						</div>
						<div class="fig-container">
							<img
								src="/assets/images/what-is-hyperbeam-fig.svg"
								alt="what-is-hyperbeam-fig"
								class="fig"
							/>
						</div>
					</div>
				</div>
				<div class="grid-container">
					<div class="card-row">
						<div class="column-text">
							<div class="grid-card-header">
								<span class="annotation-number"
									>02</span
								>
								<h1>
									Rock solid Decentralized
									infrastructure apps at any
									scale.
								</h1>
							</div>
							<h2>
								Core fundamentals supported by
								Arweave as the permanent data ledger
								and AO as the decentralized
								supercomputer.
							</h2>
						</div>
						<div class="fig-container">
							<img
								src="/assets/images/what-is-hyperbeam-fig.svg"
								alt="what-is-hyperbeam-fig"
								class="fig"
							/>
						</div>
					</div>
				</div>
				<div class="grid-container full-span">
					<div class="column-text">
						<div class="grid-card-header">
							<span class="annotation-number"
								>03</span
							>
							<h1>
								Bringing the power of
								decentralization to your web2 and
								web3 applications.
							</h1>
							<h2>
								Permissionless in combination with
								reduced costs.
							</h2>
						</div>
						<div class="cta-wrapper cta-left">
							<p>+</p>
							<button class="main-button">
								Start Building
							</button>
						</div>
					</div>
				</div>
			</div>
		</div>
	</section>
	<section
		class="section-container section-container-background-primary"
	>
		<div class="section-inner-content section-monetize">
			<div class="top-annotation">
				<div class="divider"></div>
				<div class="section-header">
					<p>How Do I Get Involved?</p>
					<div>
						<h1>Monetize Your Harware.</h1>
						<h2>
							Join AO-Core's peer-to-peer network and
							build towards a decentralized future.
						</h2>
					</div>
				</div>
			</div>

			<div class="card-row">
				<div class="transparent-card">
					<p>
						Bringing further capabilities to its network
						of 7m+ smart contracts.
					</p>
				</div>
				<div class="transparent-card">
					<p>
						Core fundamentals supported by Arweave as
						the permanent data ledger and AO as the
						decentralized supercomputer.
					</p>
				</div>
				<div class="transparent-card">
					<p>
						Permissionless in combination with reduced
						costs.
					</p>
				</div>
				<div class="transparent-card">
					<p>
						Permissionless in combination with reduced
						costs.
					</p>
				</div>
			</div>
		</div>
	</section>
    {% else %}
	<div class="md-main__inner md-grid">
		{% block site_nav %}
		  {% if nav %}
			{% if page.meta and page.meta.hide %}
			  {% set hidden = "hidden" if "navigation" in page.meta.hide %}
			{% endif %}
			<div class="md-sidebar md-sidebar--primary" data-md-component="sidebar" data-md-type="navigation" {{ hidden }}>
			  <div class="md-sidebar__scrollwrap">
				<div class="md-sidebar__inner">
				  {% include "partials/nav.html" %}
				</div>
			  </div>
			</div>
		  {% endif %}
		  {% if "toc.integrate" not in features %}
			{% if page.meta and page.meta.hide %}
			  {% set hidden = "hidden" if "toc" in page.meta.hide %}
			{% endif %}
			<div class="md-sidebar md-sidebar--secondary" data-md-component="sidebar" data-md-type="toc" {{ hidden }}>
			  <div class="md-sidebar__scrollwrap">
				<div class="md-sidebar__inner">
				  {% include "partials/toc.html" %}
				</div>
			  </div>
			</div>
		  {% endif %}
		{% endblock %}
		{% block container %}
		  <div class="md-content" data-md-component="content">
			<article class="md-content__inner md-typeset">
			  {% block content %}
				{% include "partials/content.html" %}
			  {% endblock %}
			</article>
		  </div>
		{% endblock %}
		{% include "partials/javascripts/content.html" %}
	  </div>
	  {% if "navigation.top" in features %}
		{% include "partials/top.html" %}
	  {% endif %}
    {% endif %}
</main>

		{% block footer %}
		  {% include "partials/footer.html" %}
		{% endblock %}
	  </div>
	  <div class="md-dialog" data-md-component="dialog">
		<div class="md-dialog__inner md-typeset"></div>
	  </div>
	  {% if "navigation.instant.progress" in features %}
		{% include "partials/progress.html" %}
	  {% endif %}
	  {% if config.extra.consent %}
		<div class="md-consent" data-md-component="consent" id="__consent" hidden>
		  <div class="md-consent__overlay"></div>
		  <aside class="md-consent__inner">
			<form class="md-consent__form md-grid md-typeset" name="consent">
			  {% include "partials/consent.html" %}
			</form>
		  </aside>
		</div>
		{% include "partials/javascripts/consent.html" %}
	  {% endif %}
	  {% block config %}
		{% set _ = namespace() %}
		{% set _.tags = config.extra.tags %}
		{%- if config.extra.version -%}
		  {%- set mike = config.plugins.mike -%}
		  {%- if not mike or mike.config.version_selector -%}
			{%- set _.version = config.extra.version -%}
		  {%- endif -%}
		{%- endif -%}
		<script id="__config" type="application/json">
		  {{- {
			"base": base_url,
			"features": features,
			"translations": {
			  "clipboard.copy": lang.t("clipboard.copy"),
			  "clipboard.copied": lang.t("clipboard.copied"),
			  "search.result.placeholder": lang.t("search.result.placeholder"),
			  "search.result.none": lang.t("search.result.none"),
			  "search.result.one": lang.t("search.result.one"),
			  "search.result.other": lang.t("search.result.other"),
			  "search.result.more.one": lang.t("search.result.more.one"),
			  "search.result.more.other": lang.t("search.result.more.other"),
			  "search.result.term.missing": lang.t("search.result.term.missing"),
			  "select.version": lang.t("select.version")
			},
			"search": "assets/javascripts/workers/search.f8cc74c7.min.js" | url,
			"tags": _.tags or none,
			"version": _.version or none
		  } | tojson -}}
		</script>
	  {% endblock %}
	  {% block scripts %}
		<script src="{{ 'assets/javascripts/bundle.c8b220af.min.js' | url }}"></script>
		{% for script in config.extra_javascript %}
		  {{ script | script_tag }}
		{% endfor %}
	  {% endblock %}
	</body>
  </html><|MERGE_RESOLUTION|>--- conflicted
+++ resolved
@@ -173,61 +173,37 @@
 		</div>
 		<picture class="rocks foreground-rocks"
 			><img
-<<<<<<< HEAD
-				src="/assets/images/front-rocks.avif"
-=======
 				src="https://arweave.net/FA9EoFZCYS3hDn5DVFV0c1oaWTP9aj5Qn9AJQzxtKe8"  // front-rocks.avif
->>>>>>> 7465bf45
 				alt="front-rocks"
 				class="flicker-img"
 		/></picture>
 		<picture class="rocks foreground-rocks"
 			><img
-<<<<<<< HEAD
-				src="/assets/images/front-boulder.avif"
-=======
 				src="https://arweave.net/SWlQOVP9iI6p0OUqvANT1Gbis0KNcT51tgQqYKPx76Q" // front-boulder.avif
->>>>>>> 7465bf45
 				alt="front-boulder"
 				class="flicker-img"
 		/></picture>
 		<picture class="rocks mid-rocks"
 			><img
-<<<<<<< HEAD
-				src="/assets/images/mid-rocks.avif"
-=======
 				src="https://arweave.net/fd-MzJ9LMicOcC1vVyytKEa5v2gjDr2L_yaICDiKJUA" // mid-rocks.avif
->>>>>>> 7465bf45
 				alt="mid-rocks"
 				class="flicker-img"
 		/></picture>
 		<picture class="rocks mid-rocks"
 			><img
-<<<<<<< HEAD
-				src="/assets/images/back-rocks.avif"
-=======
 				src="https://arweave.net/P2Xx-NrDzGJfDrQmUT1rWxlSruZqhF9BK3KAqJ_ZnFw" // back-rocks.avif
->>>>>>> 7465bf45
 				alt="mid-rocks"
 				class="flicker-img"
 		/></picture>
 
 		<picture class="rocks background-rocks"
 			><img
-<<<<<<< HEAD
-				src="/assets/images/bg.avif"
-=======
 				src="https://arweave.net/rNPFyUrzokSxt_0sYIsJ-hZc3-KOHA-kLx1t70sNpos" // bg.avif
->>>>>>> 7465bf45
 				alt="background-rocks"
 		/></picture>
 		<picture class="rocks background-chroma"
 			><img
-<<<<<<< HEAD
-				src="/assets/images/chroma-sky.avif"
-=======
 				src="https://arweave.net/5uRyQM79BegCqgdKA_Imb-P8QuMsj7IhDGkb_NbtSAY" // chroma-sky.avif
->>>>>>> 7465bf45
 				alt="background-chroma-space"
 				class="flicker-img"
 		/></picture>
